<?xml version="1.0" encoding="UTF-8"?>
<project xmlns="http://maven.apache.org/POM/4.0.0" xmlns:xsi="http://www.w3.org/2001/XMLSchema-instance" xsi:schemaLocation="http://maven.apache.org/POM/4.0.0 http://maven.apache.org/xsd/maven-4.0.0.xsd">
    <modelVersion>4.0.0</modelVersion>

    <parent>
        <artifactId>opengrok-top</artifactId>
<<<<<<< HEAD
        <groupId>org.opengrok</groupId>
        <version>1.1-rc34</version>
=======
        <groupId>org.opensolaris.opengrok</groupId>
        <version>1.1-rc35</version>
>>>>>>> 811d6204
    </parent>

    <artifactId>suggester</artifactId>
    <packaging>jar</packaging>

    <name>OpenGrok Suggester</name>

    <dependencies>
        <dependency>
            <groupId>org.apache.lucene</groupId>
            <artifactId>lucene-core</artifactId>
        </dependency>

        <dependency>
            <groupId>org.apache.lucene</groupId>
            <artifactId>lucene-analyzers-common</artifactId>
        </dependency>

        <dependency>
            <groupId>org.apache.lucene</groupId>
            <artifactId>lucene-queryparser</artifactId>
        </dependency>

        <dependency>
            <groupId>org.apache.lucene</groupId>
            <artifactId>lucene-suggest</artifactId>
        </dependency>

        <dependency>
            <groupId>commons-io</groupId>
            <artifactId>commons-io</artifactId>
            <version>2.6</version>
        </dependency>

        <dependency>
            <groupId>org.apache.commons</groupId>
            <artifactId>commons-lang3</artifactId>
            <version>3.7</version>
        </dependency>

        <dependency>
            <groupId>org.hamcrest</groupId>
            <artifactId>java-hamcrest</artifactId>
            <version>2.0.0.0</version>
            <scope>test</scope>
        </dependency>

        <dependency>
            <groupId>junit</groupId>
            <artifactId>junit</artifactId>
            <scope>test</scope>
        </dependency>

        <dependency>
            <groupId>net.openhft</groupId>
            <artifactId>chronicle-map</artifactId>
            <version>3.15.1</version>
            <exclusions>
                <exclusion>
                    <groupId>com.sun.java</groupId>
                    <artifactId>tools</artifactId>
                </exclusion>
            </exclusions>
        </dependency>

        <!-- to get rid of SL4J warning messages -->
        <dependency>
            <groupId>org.slf4j</groupId>
            <artifactId>slf4j-nop</artifactId>
            <version>1.7.25</version>
        </dependency>

        <dependency>
            <groupId>org.awaitility</groupId>
            <artifactId>awaitility</artifactId>
            <version>3.1.0</version>
            <scope>test</scope>
        </dependency>

    </dependencies>

    <build>
        <plugins>
            <plugin>
                <groupId>org.apache.maven.plugins</groupId>
                <artifactId>maven-checkstyle-plugin</artifactId>
            </plugin>

            <plugin>
                <groupId>org.apache.maven.plugins</groupId>
                <artifactId>maven-surefire-plugin</artifactId>
                <configuration>
                    <argLine>${surefireArgLine}</argLine>
                </configuration>
            </plugin>
        </plugins>
    </build>

    <profiles>
        <profile>
            <id>java9plus</id>
            <activation>
                <jdk>[9,10]</jdk>
            </activation>
            <build>
                <plugins>
                    <plugin>
                        <groupId>org.apache.maven.plugins</groupId>
                        <artifactId>maven-surefire-plugin</artifactId>
                        <configuration>
                            <argLine>
                                --add-exports java.base/jdk.internal.ref=ALL-UNNAMED
                                --add-exports java.base/jdk.internal.misc=ALL-UNNAMED
                                --add-exports java.base/sun.nio.ch=ALL-UNNAMED
                            </argLine>
                        </configuration>
                    </plugin>
                </plugins>
            </build>
        </profile>
    </profiles>

</project><|MERGE_RESOLUTION|>--- conflicted
+++ resolved
@@ -4,13 +4,8 @@
 
     <parent>
         <artifactId>opengrok-top</artifactId>
-<<<<<<< HEAD
         <groupId>org.opengrok</groupId>
-        <version>1.1-rc34</version>
-=======
-        <groupId>org.opensolaris.opengrok</groupId>
         <version>1.1-rc35</version>
->>>>>>> 811d6204
     </parent>
 
     <artifactId>suggester</artifactId>
