/*
 * CDDL HEADER START
 *
 * The contents of this file are subject to the terms of the
 * Common Development and Distribution License (the "License").
 * You may not use this file except in compliance with the License.
 *
 * See LICENSE.txt included in this distribution for the specific
 * language governing permissions and limitations under the License.
 *
 * When distributing Covered Code, include this CDDL HEADER in each
 * file and include the License file at LICENSE.txt.
 * If applicable, add the following below this CDDL HEADER, with the
 * fields enclosed by brackets "[]" replaced with your own identifying
 * information: Portions Copyright [yyyy] [name of copyright owner]
 *
 * CDDL HEADER END
 */

/*
 * Copyright (c) 2021, Oracle and/or its affiliates. All rights reserved.
 * Copyright (c) 2017, 2020, Chris Fraire <cfraire@me.com>.
 */
package org.opengrok.indexer.search;

import java.io.IOException;
import java.util.ArrayList;
import java.util.List;
import java.util.logging.Level;
import java.util.logging.Logger;
import org.apache.lucene.document.Document;
import org.apache.lucene.queryparser.classic.ParseException;
import org.apache.lucene.search.IndexSearcher;
import org.apache.lucene.search.Query;
import org.apache.lucene.search.ScoreDoc;
import org.apache.lucene.search.TopDocs;
import org.opengrok.indexer.analysis.NullableNumLinesLOC;
import org.opengrok.indexer.index.NumLinesLOCUtil;
import org.opengrok.indexer.logger.LoggerFactory;
import org.opengrok.indexer.util.Statistics;

/**
 * Represents a searcher to supplement metadata from the file-system with
 * per-file, OpenGrok-analyzed data.
 */
public class DirectoryExtraReader {

    // N.b.: update #search() comment when changing
    private static final int DIR_LIMIT_NUM = 2000;

    private static final Logger LOGGER = LoggerFactory.getLogger(
        DirectoryExtraReader.class);

    /**
     * Search for supplemental file information in the specified {@code path}.
     * @param searcher a defined instance
     * @param path a defined path to qualify the search
     * @return a list of results, limited to 2000 values
     * @throws IOException if an error occurs searching the index
     */
    public List<NullableNumLinesLOC> search(IndexSearcher searcher, String path)
            throws IOException {
        if (searcher == null) {
            throw new IllegalArgumentException("`searcher' is null");
        }
        if (path == null) {
            throw new IllegalArgumentException("`path' is null");
        }

        QueryBuilder qbuild = new QueryBuilder();
        qbuild.setDirPath(path);
        Query query;
        try {
            query = qbuild.build();
        } catch (ParseException e) {
            final String PARSE_ERROR =
                "An error occurred while parsing dirpath query";
            LOGGER.log(Level.WARNING, PARSE_ERROR, e);
            throw new IOException(PARSE_ERROR);
        }

        Statistics stat = new Statistics();
        TopDocs hits = searcher.search(query, DIR_LIMIT_NUM);
<<<<<<< HEAD
=======
        List<NullableNumLinesLOC> results = processHits(searcher, hits);

>>>>>>> 9effdf29
        stat.report(LOGGER, Level.FINEST, "search via DirectoryExtraReader done",
                "search.latency", new String[]{"category", "extra",
                        "outcome", hits.scoreDocs.length > 0 ? "success" : "empty"});

<<<<<<< HEAD
        List<FileExtra> results = processHits(searcher, hits);
=======
>>>>>>> 9effdf29
        return results;
    }

    private List<NullableNumLinesLOC> processHits(IndexSearcher searcher, TopDocs hits)
            throws IOException {

        List<NullableNumLinesLOC> results = new ArrayList<>();

        for (ScoreDoc sd : hits.scoreDocs) {
            Document d = searcher.doc(sd.doc);
<<<<<<< HEAD
            String filepath = d.get(QueryBuilder.PATH);
            Integer numlines = tryParseInt(d.get(QueryBuilder.NUML));
            Integer loc = tryParseInt(d.get(QueryBuilder.LOC));
            String lastRev = d.get(QueryBuilder.LASTREV);
            FileExtra extra = new FileExtra(filepath, numlines, loc, lastRev);
=======
            NullableNumLinesLOC extra = NumLinesLOCUtil.read(d);
>>>>>>> 9effdf29
            results.add(extra);
        }

        return results;
    }
}<|MERGE_RESOLUTION|>--- conflicted
+++ resolved
@@ -81,19 +81,13 @@
 
         Statistics stat = new Statistics();
         TopDocs hits = searcher.search(query, DIR_LIMIT_NUM);
-<<<<<<< HEAD
-=======
-        List<NullableNumLinesLOC> results = processHits(searcher, hits);
 
->>>>>>> 9effdf29
         stat.report(LOGGER, Level.FINEST, "search via DirectoryExtraReader done",
                 "search.latency", new String[]{"category", "extra",
                         "outcome", hits.scoreDocs.length > 0 ? "success" : "empty"});
 
-<<<<<<< HEAD
-        List<FileExtra> results = processHits(searcher, hits);
-=======
->>>>>>> 9effdf29
+        List<NullableNumLinesLOC> results = processHits(searcher, hits);
+
         return results;
     }
 
@@ -104,15 +98,7 @@
 
         for (ScoreDoc sd : hits.scoreDocs) {
             Document d = searcher.doc(sd.doc);
-<<<<<<< HEAD
-            String filepath = d.get(QueryBuilder.PATH);
-            Integer numlines = tryParseInt(d.get(QueryBuilder.NUML));
-            Integer loc = tryParseInt(d.get(QueryBuilder.LOC));
-            String lastRev = d.get(QueryBuilder.LASTREV);
-            FileExtra extra = new FileExtra(filepath, numlines, loc, lastRev);
-=======
             NullableNumLinesLOC extra = NumLinesLOCUtil.read(d);
->>>>>>> 9effdf29
             results.add(extra);
         }
 
