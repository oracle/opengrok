#
# Copyright (c) 2006, 2017, Oracle and/or its affiliates. All rights reserved.
#


OpenGrok - a wicked fast source browser
---------------------------------------

1.  Introduction
2.  Requirements
3.  Usage
4.  OpenGrok install
5.  OpenGrok setup
6.  Optional Command Line Interface Usage
7.  Change web application properties or name
8.  Information for developers
9. Tuning OpenGrok for large code bases
10. Authors
11. Contact us


1. Introduction
---------------

OpenGrok is a fast and usable source code search and cross reference
engine, written in Java. It helps you search, cross-reference and navigate
your source tree. It can understand various program file formats and
version control histories like Mercurial, Git, SCCS, RCS, CVS, Subversion,
Teamware, ClearCase, Perforce, Monotone and Bazaar.

Offical page of the project is on:

  http://opengrok.github.com/OpenGrok/

2. Requirements
---------------

    * Latest Java (At least 1.8)
      http://www.oracle.com/technetwork/java/
    * A servlet container like Tomcat (8.x or later)
      supporting Servlet 2.5 and JSP 2.1
      http://tomcat.apache.org/
    * Exuberant Ctags or Universal Ctags
      http://ctags.sourceforge.net/
      https://ctags.io/
    * Source Code Management installation
      depending on type of repositories indexed
    * If you want to build OpenGrok:
      - Ant (1.9.4 and later)
        http://ant.apache.org/
      - JFlex
        http://www.jflex.de/
      - Netbeans (optional, at least 8.0, will need Ant 1.9.4)
        http://netbeans.org/

3. Usage
--------

OpenGrok usually runs in servlet container (e.g. Tomcat).

SRC_ROOT environment variable refers to the directory containing your source
tree. OpenGrok analyzes the source tree and builds a search index along with
cross-referenced hypertext versions of the source files. These generated
data files will be stored in directory referred to with environment variable
called DATA_ROOT.

3.1 Projects
------------

OpenGrok has a concept of Projects - one project is one directory underneath
SRC_ROOT directory which usually contains a checkout of a project sources.
(this can be branch, version, ...)

Projects effectively replace the need to have more web applications, each with
opengrok .war file. Instead it leaves you with one indexer and one web
application serving multiple source code repositories - projects.
Then you have a simple update script and simple index refresher script in
place, which simplifies management of more repositories.

A nice concept is to have a naming convention for directories underneath
SRC_ROOT, thereby creating a good overview of projects (e.g.
name-version-branch).

For example, the SRC_ROOT directory can contain the following directories:

  openssl-head
  openssl-0.9.8-stable
  openssl-1.0.0-stable

Each of these directories was created with 'cvs checkout' command (with
appropriate arguments to get given branch) and will be treated by OpenGrok
as a project.

3.2 Messages
------------

Deployed OpenGrok can receive couple of messages through the active socket which
usually listens for the main configuration file. These are used in the web
application and displayed to the users. One can easily notify users about some
important events, for example that the reindex is being in progress and that
the searched information can be inconsistent.

The OpenGrok comes with a tool which allows you to send these messages without
any problem. It is called Messages and it is located under the tools directory.
See the file for usage and more information.

3.2.1 Tags
----------

Any message can use tags which makes it more specific for the application.
Messages which tag match some OpenGrok project are considered project specific
and the information contained in them are displayed only for the specific projects.

There is a key tag "main" which is exclusive for displaying
messages on the OpenGrok landing page - like a common information.

3.2.2 Types
-----------

Currently supported message types:
1) NormalMessage (normal)
    This message is designed to display some information in the web application.
    Use tags to target a specific project.
2) AbortMessage (abort)
    This message can delete some already published information in
    the web application.
    Use tags to restrict the deletion only to specific projects.
3) StatsMessage (stats)
    This message is designed to retrieve some information from the web application.

    The purpose of the message is specified in the text field as one of:
        - "reload"  the application reloads the statistics file
                    and returns the loaded statistics
        - "clean"   the application cleans its current statistics
                    and returns the empty statistics
        - "get"     the application returns current statistics
4) ConfigMessage (config)
<<<<<<< HEAD
    This message retrieves or sends a configuration to the webapp,
    depending on tag. "setconf" tag sends config to webapp and requires
    file as argument.
=======
    This message sends a configuration to the webapp. Requires file as argument.
5) RefreshMesssage (refresh)
    Sent at the end of partial reindex to trigger refresh of SearcherManagers.
>>>>>>> 7056f122

4. OpenGrok install
-----------------

4.1 Installing on Solaris from *.p5p file
-----------------

4.1.0 Install
-----------------

The file <package_name>.p5p you can easily use as a new publisher for the pkg command.

  # pkg install --no-refresh -g /path/to/file/<package_name>.p5p opengrok


4.1.1 Update
-----------------

You can also update OpenGrok software with the *.p5p file by running a command

  # pkg update --no-refresh -g /path/to/file/<package_name>.p5p 'pkg://opengrok/*'


5. OpenGrok setup
-----------------

To setup OpenGrok it is needed to prepare the source code, let OpenGrok index
it and start the web application.

5.1 Setting up the sources
--------------------------

Source base should be available locally for OpenGrok to work efficiently.
No changes are required to your source tree. If the code is under source
control management (SCM) OpenGrok requires the checked out source tree under
SRC_ROOT.

By itself OpenGrok does not perform the setup of the source code repositories
or sychronization of the source code with its origin. This needs to be done by
the user or by using automatic scripts.

It is possible for SCM systems which are not distributed (Subversion, CVS)
to use a remote repository but this is not recommended due to the performance
penalty. Special option when running the OpenGrok indexer is needed to enable
remote repository support ("-r on").

In order for history indexing to work for any SCM system it is necessary
to have environment for given SCM systems installed and in a path accessible
by OpenGrok.

Note that OpenGrok ignores symbolic links.

If you want to skip indexing the history of a particular directory
(and all of it's subdirectories), you can touch '.opengrok_skip_history' file
at the root of that directory.
If you want to disable history generation for all repositories globally, then
set OPENGROK_GENERATE_HISTORY environment variable to "off" during indexing.

5.2 Using Opengrok shell wrapper script to create indexes
---------------------------------------------------------

For *nix systems there is a shell script called OpenGrok which simplifies most
of the tasks. It has been tested on Solaris and Linux distributions.

5.2.1 - Deploy the web application
----------------------------------

First please change to opengrok directory where the OpenGrok shell script is
stored (can vary on your system).

Note that now you might need to change to user which owns the target
directories for data, e.g. on Solaris you'd do:

  # pfexec su - webservd
  $ cd /usr/opengrok/bin

and run

  $ ./OpenGrok deploy

This command will do some sanity checks and will deploy the source.war in
its directory to one of detected web application containers.
Please follow the error message it provides.

If it fails to discover your container, please refer to optional steps on
changing web application properties below, which explains how to do this.

Note that OpenGrok script expects the directory /var/opengrok to be
available to user running opengrok with all permissions. In root user case
it will create all the directories needed, otherwise you have to manually
create the directory and grant all permissions to the user used.

5.2.2 - Populate DATA_ROOT Directory
------------------------------------

During this process the indexer will generate OpenGrok XML configuration file
configuration.xml and sends the updated configuration to your web app.

The indexing can take a lot of time. After this is done, indexer automatically
attempts to upload newly generated configuration to the web application.
Most probably you will not be able to use Opengrok before this is done for the
first time.

Please change to opengrok directory (can vary on your system)

  $ cd /usr/opengrok/bin

and run, if your SRC_ROOT is prepared under /var/opengrok/src

  $ ./OpenGrok index

otherwise (if SRC_ROOT is in different directory) run:

  $ ./OpenGrok index <absolute_path_to_your_SRC_ROOT>

The above command attempts to upload the latest index status reflected into
configuration.xml to a running source web application.
Once above command finishes without errors
(e.g. SEVERE: Failed to send configuration to localhost:2424),
you should be able to enjoy your opengrok and search your sources using
latest indexes and setup.

It is assumed that any SCM commands are reachable in one of the components
of the PATH environment variable (e.g. 'git' command for Git repositories).
Likewise, this should be maintained in the environment of the user which runs
the web server instance.

Congratulations, you should now be able to point your browser to
http://<YOUR_WEBAPP_SERVER>:<WEBAPPSRV_PORT>/source to work with your fresh
OpenGrok installation! :-)

At this time we'd like to point out some customization to OpenGrok script
for advanced users.
A common case would be, that you want the data in some other directory than
/var/opengrok. This can be easily achieved by using environment variable
OPENGROK_INSTANCE_BASE.

E.g. if opengrok data directory is /tank/opengrok and source root is
in /tank/source then to get more verbosity run the indexer as:

  $ OPENGROK_VERBOSE=true OPENGROK_INSTANCE_BASE=/tank/opengrok \
       ./OpenGrok index /tank/source

Since above will also change default location of config file, beforehands(or
restart your web container after creating this symlink) I suggest doing
below for our case of having opengrok instance in /tank/opengrok :

  $ ln -s /tank/opengrok/etc/configuration.xml \
      /var/opengrok/etc/configuration.xml

More customizations can be found inside the script, you just need to
have a look at it, eventually create a configuration out of it and use
OPENGROK_CONFIGURATION environment variable to point to it. Obviously such
setups can be used for nightly cron job updates of index or other automated
purposes.

5.2.3 Partial reindex
---------------------

There is inherent time window between after the source code is updated
(highlighted in step 5.1 above) and before indexer completes. During this
time window the index does not match the source code. To alleviate this
limitation, one can kick off update of all source repositories in
parallel and once all the mirroring completes perform complete reindex.
This does not really help in case when some of the source code
repositories are slow to sync, e.g. because the latency to their origin is
significant, because the overall mirroring process has to wait for all the
projects to finish syncing before running the indexer. To overcome this
limitation, the index of each project can be created just after the
mirroring of this project finishes.

Thus, the overall approach would be:

  1. create initial index of all the source code

     This will produce configuration.xml, optionally by combining the
     discovered projects with read-only configuration (as specified
     with READ_XML_CONFIGURATION). This step has to be performed only once
     - during the initial OpenGrok setup.

  2. mirror and index all projects in parallel

     This is done by running indexpart command of the OpenGrok script and
     specifying the configuration.xml written in previous step as
     READ_XML_CONFIGURATION. The configuration will help the indexer to
     discover source/data root and project to source path mapping.

  3. perform complete reindex (like in step 1)

     Once all the pre-existing projects are mirrored and indexed, run full
     indexer to discover projects which have been added or deleted.
     This will produce new configuration.xml.

When running the indexer the logs are being written to single file. Since
multiple indexers are being run in parallel in step 2, their logs have to
be separated. To do this, create logging.properties file for each project
using the /var/opengrok/logging.properties file as template. The only line
which can differ would be this:

java.util.logging.FileHandler.pattern = /var/opengrok/log/myproj/opengrok%g.%u.log

Note the path component 'myproj' which separates the logs for given
project to this directory. The creation of the per-project directory and the
logging.properties file can be easily done in a script.

The command used in step 2 can look like this:

  OPENGROK_LOGGER_CONFIG_PATH=/var/opengrok/myproj.logging \
     READ_XML_CONFIGURATION=/var/opengrok/etc/configuration.xml \
     OpenGrok indexpart /myproj

The last argument is path relative to SRC_ROOT.

5.3 Using SMF service (Solaris) to maintain OpenGrok indexes
------------------------------------------------------------

If you installed OpenGrok from the OSOLopengrok package, it will work out of
the box. Should you need to configure it (e.g. because of non-default SRC_ROOT
or DATA_ROOT paths) it is done via the 'opengrok' property group of the
service like this:

  # svccfg -s opengrok setprop \
       opengrok/srcdir="/absolute/path/to/your/sourcetree"
  # svccfg -s opengrok setprop opengrok/maxmemory="2048"

Then make the service start the indexing, at this point it would be nice if
the web application is already running.

Now enable the service:

  # svcadm enable -rs opengrok

Note that this will enable tomcat service as dependency.

When the service starts indexing for first time, it's already enabled and
depending on tomcat, so at this point the web application should be
already running.

Note that indexing is not done when the opengrok service is disabled.

To rebuild the index later (e.g. after source code changed) just run:

  # svcadm refresh opengrok

The service makes it possible to supply part of the configuration via the
'opengrok/readonly_config' service property which is set to
/etc/opengrok/readonly_configuration.xml by default.

Note: before removing the package please disable the service.
If you don't do it, it will not be removed automatically.
In such case please remove it manually.

5.4 Using command line interface to create indexes
--------------------------------------------------

There are 2 (or 3) steps needed for this task.

5.4.1 - Populate DATA_ROOT Directory
------------------------------------

Option 1. OpenGrok: There is a sample shell script OpenGrok that is suitable
for using in a cron job to run regularly. Modify the variables in the script
to point appropriate directories, or as the code suggests factor your local
configuration into a separate file and simplify future upgrades.

Option 2. opengrok.jar: You can also directly use the Java application. If
the sources are all located in a directory SRC_ROOT and the data and
hypertext files generated by OpenGrok are to be stored in DATA_ROOT, run

     $ java -jar opengrok.jar -s $SRC_ROOT -d $DATA_ROOT

See opengrok.jar manual below for more details.

5.4.2 - Configure and Deploy source.war Webapp
----------------------------------------------

To configure the webapp source.war, look into the parameters defined in
web.xml of source.war file and change them (see note1) appropriately.

    * HEADER: is the fragment of HTML that will be used to display title or
              logo of your project
    * SRC_ROOT: absolute path name of the root directory of your source tree
    * DATA_ROOT: absolute path of the directory where OpenGrok data
                 files are stored

  - File 'header_include' can be created under DATA_ROOT.
    The contents of this file will be appended to the header of each
    web page after the OpenGrok logo element.
  - File 'footer_include' can be created under DATA_ROOT.
    The contents of this file will be appended to the footer of each
    web page after the information about last index update.
  - The file 'body_include' can be created under DATA_ROOT.
    The contents of this file will be inserted above the footer of the web
    application's "Home" page.


5.4.3 - Path Descriptions (optional)
------------------------------------

OpenGrok can use path descriptions in various places (e.g. while showing
directory listings or search results). Example descriptions are in paths.tsv
file (delivered as /usr/opengrok/doc/paths.tsv by OpenGrok package on Solaris).
The paths.tsv file is read by OpenGrok indexing script from the configuration
directory (the same where configuration.xml is located) which will create file
dtags.eftar in the index subdirectory under DATA_ROOT directory which will
then be used by the webapp to display the descriptions.

The file contains descriptions for directories one per line. Path to the
directory and its description are separated by tab. The path to the directory
is absolute path under the SRC_ROOT directory.

For example, if the SRC_ROOT directory contains the following directories:

foo
bar
bar/blah
random
random/code

then the paths.tsv file contents can look like this:

/foo	source code for foo
/bar	source code for bar
/bar/blah	source code for blah

Note that only some paths can have a description.

5.4.4 - Changing webapp parameters (optional)
---------------------------------------------

web.xml is the deployment descriptor for the web application. It is in a Jar
file named source.war, you can change it as follows:

    * Option 1: Unzip the file to TOMCAT/webapps/source/ directory and
     change the source/WEB-INF/web.xml and other static html files like
     index.html to customize to your project.

    * Option 2: Extract the web.xml file from source.war file

     $ unzip source.war WEB-INF/web.xml

     edit web.xml and re-package the jar file.

     $ zip -u source.war WEB-INF/web.xml

     Then copy the war files to <i>TOMCAT</i>/webapps directory.

    * Option 3: Edit the Context container element for the webapp

     Copy source.war to TOMCAT/webapps

     When invoking OpenGrok to build the index, use -w <webapp> to set the
     context. If you change this(or set using OPENGROK_WEBAPP_CONTEXT) later,
     FULL clean reindex is needed.

     After the index is built, there's a couple different ways to set the
     Context for the servlet container:
     - Add the Context inside a Host element in TOMCAT/conf/server.xml

     <Context path="/<webapp>" docBase="source.war">
        <Parameter name="DATA_ROOT" value="/path/to/data/root" override="false" />
        <Parameter name="SRC_ROOT" value="/path/to/src/root" override="false" />
        <Parameter name="HEADER" value='...' override="false" />
     </Context>

     - Create a Context file for the webapp

     This file will be named `<webapp>.xml'.

     For Tomcat, the file will be located at:
     `TOMCAT/conf/<engine_name>/<hostname>', where <engine_name>
     is the Engine that is processing requests and <hostname> is a Host
     associated with that Engine.  By default, this path is
     'TOMCAT/conf/Catalina/localhost' or 'TOMCAT/conf/Standalone/localhost'.

     This file will contain something like the Context described above.

5.4.5 Custom ctags configuration
--------------------------------

To make ctags recognize additional symbols/definitions/etc. it is possible to
specify configuration file with extra configuration options for ctags.

This can be done by setting OPENGROK_CTAGS_OPTIONS_FILE environment variable
when running the OpenGrok shell script (or directly with the -o option for
opengrok.jar). Default location for the configuration file in the OpenGrok
shell script is etc/ctags.config under the OpenGrok base directory (by default
the full path to the file will be /var/opengrok/etc/ctags.config).

Sample configuration file for Solaris code base is delivered in the doc/
directory.

5.5 Using Java DB for history cache
-----------------------------------

By default OpenGrok stores history indexes in gzipped xml files. An alternative
is to use Java DB instead. This has the advantage of less disk space and
incremental indexing. Also, for some Source Code Management systems the
History view will show a list of files modified with given change.
On the other hand it consumes more system memory because the database has to
run in background.

Versions of Java DB from 10.5.3 to 10.8.3.0 are known to work.
Java DB 10.10.x.y versions are known to NOT work.
To install it perform the following steps:

Solaris 11:

   # pkg install library/java/javadb

Debian/Ubuntu:

  # apt-get install libderby-java

Other:

  Fetch the db-derby bundle from db.apache.org, and unpack to your preferred path.

1) Start the server:

  There are two modes, having Java DB embedded, or running a Java DB server.
  Java DB server is the default option, we will not describe how to set up the
  embedded one.

  Solaris 11:

    Use one of the following methods to start the database:

    a) via SMF (preferred):

       # svcadm enable javadb

    b) from command line:

       $ mkdir -p $DATA_ROOT/derby
       $ java -Dderby.system.home=$DATA_ROOT/derby \
           -jar /opt/SUNWjavadb/lib/derbynet.jar start

  Debian:

    $ mkdir -p $DATA_ROOT/derby
    $ java -Dderby.system.home=$DATA_ROOT/derby \
          -jar /usr/lib/jvm/java-6-sun/db/lib/derbynet.jar start


2) Copy derbyclient.jar to the lib directory

  The derbyclient.jar is provided with Java DB installation.
  The lib directory is the one where opengrok.jar is located.
  E.g. for Tomcat it is located in the WEB-INF directory which was created
  as a result of deploying the source.war file.

Copy it over from:

  Solaris 11: /opt/SUNWjavadb/lib/derbyclient.jar
  Debian: /usr/lib/jvm/java-6-sun/db/lib/derbyclient.jar

  For example on Solaris 11 with bundled Java DB and Tomcat and OpenGrok
  installed from the OSOLopengrok package the command will be:

    # cp /opt/SUNWjavadb/lib/derbyclient.jar \
          /var/tomcat8/webapps/source/WEB-INF/lib/
    # cp /opt/SUNWjavadb/lib/derbyclient.jar \
          /usr/opengrok/lib

3) Use these options with indexer when indexing/generating the configuration:
   -D -H

   This is achieved by setting the OPENGROK_DERBY environment variable when
   using the OpenGrok shell script.

The Java DB server has to be running during indexing and for the web
application.

Note: To use a bigger database buffer, which may improve performance of both
indexing and fetching of history, create a file named derby.properties in
the JavaDB data directory and add this line to it:

  - If using specific data directory:

    # echo "derby.storage.pageCacheSize=25000" >> \
          $DATA_ROOT/derby/derby.properties

  - Using default directory on Solaris with JavaDB being run from SMF:

    # echo "derby.storage.pageCacheSize=25000" >> \
          /var/lib/javadb/data/derby.properties

5.6 Introduce own mapping for an extension to analyzer
------------------------------------------------------

OpenGrok script doesn't support this out of box, so you'd need to add it there.
Usually to StdInvocation() function after line -jar ${OPENGROK_JAR} .
It would look like this:
-A cs:org.opensolaris.opengrok.analysis.PlainAnalayzer
(this will map extension .cs to PlainAnalyzer)
You should even be able to override OpenGroks analyzers using this option.


6. Optional Command Line Interface Usage
----------------------------------------

You need to pass location of project file + the query to Search class, e.g.
for fulltext search for project with above generated configuration.xml you'd
do:

  $ java -cp ./opengrok.jar org.opensolaris.opengrok.search.Search -R \
        /var/opengrok/etc/configuration.xml -f fulltext_search_string

 For quick help run:

  $ java -cp ./opengrok.jar org.opensolaris.opengrok.search.Search

7. Change web application properties or name
--------------------------------------------

You might need to modify the web application if you don't store the
configuration file in the default location
(/var/opengrok/etc/configuration.xml).

To configure the webapp source.war, look into the parameters defined in
WEB-INF/web.xml of source.war (use jar or zip/unzip or your preferred zip
tool to get into it - e.g. extract the web.xml file from source.war ($ unzip
source.war WEB-INF/web.xml) file, edit web.xml and re-package the jar file
(zip -u source.war WEB-INF/web.xml) ) file and change those web.xml
parameters appropriately. These sample parameters need modifying(there are
more options, refer to manual or read param comments).

    * CONFIGURATION - the absolute path to XML file containing project
    * configuration (e.g. /var/opengrok/etc/configuration.xml )
    * ConfigAddress - port for remote updates to configuration, optional,
    * but advised(since there is no authentication) to be set to
    * localhost:<some_port> (e.g. localhost:2424), if you choose some_port
    * below 1024 you have to have root privileges

If you need to change name of the web application from source to something
else you need to use special option -w <new_name> for indexer to create
proper xrefs, besides changing the .war file name. Be sure that when this
changed you reindex cleanly from scratch. Examples below show just
deploying source.war, but you can use it to deploy your new_name.war too.

Deploy the modified .war file in glassfish/Sun Java App Server:

  * Option 1: Use browser and log into glassfish web administration interface

    Common Tasks / Applications / Web Applications , button Deploy and point
    it to your source.war webarchive

  * Option 2: Copy the source.war file to
    GLASSFISH/domains/YOURDOMAIN/autodeploy directory, glassfish will try
    to deploy it "auto magically".

  * Option 3: Use cli from GLASSFISH directory:

    # ./bin/asadmin deploy /path/to/source.war

Deploy the modified .war file in tomcat:

  * just copy the source.war file to TOMCAT_INSTALL/webapps directory.


8. Information for developers
-----------------------------

8.0 Building
------------

Just run 'ant' from command line in the top-level directory or use build
process driven by graphical developer environment such as Netbeans.

Note: in case you are behind http proxy, use ANT_OPTS to download jflex, lucene
E.g. $ ANT_OPTS="-Dhttp.proxyHost=?.? -Dhttp.proxyPort=80" ant


8.0.1 Package build
-------------------

Run 'ant package' to create package (specific for the operating system this is
being executed on) under the dist/ directory.

8.1 Unit testing
----------------

Note: For full coverage report your system has to provide proper junit test
environment, that would mean:

  - you have to use Ant 1.9 and above
  - at least junit-4.12.jar has to be in ant's classpath (e.g. in ./lib)

  - install derby.jar to ant's classpath so that Java DB tests can be run
  - your PATH must contain directory with exuberant ctags binary
    - Note: make sure that the directory which contains exuberant ctags binary
      is prepended before the directory with plain ctags program.
  - your PATH variable must contain directories which contain binaries of
    appropriate SCM software which means commands hg, sccs, cvs, git, bzr, svn
    (svnadmin too). They must be available for the full report.

The tests are then run as follows:

  $ ant -lib ./lib test

To check if the test completed without error look for AssertionFailedError
occurences in the TESTS-TestSuites.xml file produced by the test run.

8.2 Using Findbugs
------------------

If you want to run Findbugs (http://findbugs.sourceforge.net/) on OpenGrok,
you have to download Findbugs to your machine, and install it where you have
checked out your OpenGrok source code, under the lib/findbugs directory,
like this:

  $ cd ~/.ant/lib
  $ wget http://..../findbugs-x.y.z.tar.gz
  $ gtar -xf findbugs-x.y.z.tar.gz
  $ mv findbugs-x.y.z findbugs

You can now run ant with the findbugs target:

  $ ant findbugs
  ...
  findbugs:
   [findbugs] Executing findbugs from ant task
   [findbugs] Running FindBugs...
   [findbugs] Warnings generated: nnn
   [findbugs] Output saved to findbugs/findbugs.html

Now, open findbugs/findbugs.html in a web-browser, and start fixing bugs !

If you want to install findbugs some other place than ~/.ant/lib, you can
untar the .tar.gz file to a directory, and use the findbugs.home property to
tell ant where to find findbugs, like this (if you have installed fundbugs
under the lib directory):

  $ ant findbugs -Dfindbugs.home=lib/findbug

There is also a findbugs-xml ant target that can be used to generate XML files
that can later be parsed, e.g. by Jenkins.

8.3 Using Jacoco
--------------

If you want to check test coverage on OpenGrok, download jacoco from
http://www.eclemma.org/jacoco/. Place jacocoagent.jar and jacocoant.jar in the
opengrok/lib ~/.ant/lib or into classpath (-lib option of ant).

Now you can instrument your classes and test them run:

  $ ant -Djacoco=true -Djacoco.home=/<path_to>/jacoco jacoco-code-coverage

Now you should get output data in jacoco.exec

Look at jacoco/index.html to see how complete your tests are.

8.4 Using Checkstyle
--------------------

To check that your code follows the standard coding conventions,
you can use checkstyle from http://checkstyle.sourceforge.net/

First you must download checkstyle from http://checkstyle.sourceforge.net/ ,
You need Version 6.8 (or newer). Extract the package you have
downloaded, and create a symbolic link to it from ~/.ant/lib/checkstyle,
e.g. like this:

   $ cd ~/.ant/lib
   $ unzip ~/Desktop/checkstyle-6.8.zip
   $ ln -s checkstyle-6.8 checkstyle

You also have to create symbolic links to the jar files:

   $ cd checkstyle
   $ ln -s checkstyle-6.8-all.jar checkstyle-all.jar

To run checkstyle on the source code, just run ant checkstyle:

   $ ant checkstyle

Output from the command will be stored in the checkstyle directory.

If you want to install checkstyle some other place than ~/.ant/lib, you can
untar the .tar.gz file to a directory, and use the checkstyle.home property
to tell ant where to find checkstyle, like this (if you have installed
checkstyle under the lib directory):

  $ ant checkstyle -Dcheckstyle.home=lib/checkstyle

8.5 Using PMD and CPD
---------------------

To check the quality of the OpenGrok code you can also use PMD
from http://pmd.sourceforge.net/.

How to install:

  $ cd ~/.ant/lib
  $ unzip ~/Desktop/pmd-bin-5.2.3.zip
  $ ln -s pmd-5.2.3/ pmd

To run PMD on the source code, just run ant pmd:

  $ ant -Dpmd.home=~/.ant/lib/pmd pmd

Output from the command will be stored in the pmd subdirectory:

  $ ls pmd
  pmd_report.html  pmd_report.xml

If you want to install PMD some other place than ~/.ant/lib, you can
unzip the .zip file to a directory, and use the pmd.home property
to tell ant where to find PMD, like this (if you have installed
PMD under the ./ext_lib directory):

  $ ant pmd -Dpmd.home=ext_lib/pmd

To run CPD, just use the same as above, but use targets:

  $ ant -Dpmd.home=ext_lib/pmd cpd cpd-xml

Which will result in:

  $ ls pmd
  cpd_report.xml cpd_report.txt

8.6 Using JDepend
-----------------

To see dependencies in the source code, you can use JDepend from
http://clarkware.com/software/JDepend.html.

How to install:

  $ cd ~/.ant/lib
  $ unzip ~/Desktop/jdepend-2.9.zip
  $ ln -s jdepend-2.9/ jdepend
  $ cd jdepend/lib
  $ ln -s jdepend-2.9.jar jdepend.jar

How to analyze:

  $ ant jdepend

Output is stored in the jdepend directory:

  $ ls jdepend/
  report.txt  report.xml

8.7 Using SonarQube
-------------------

Use a sonar runner with included sonar-project.properties properties,
e.g. using bash:

  $ cd <checkout_dir> # it has to contain sonar-project.properties!
  $ export SONAR_RUNNER_OPTS="-Xmx768m -XX:MaxPermSize=256m"
  $ export SERVERIP=10.163.26.78
  $ ~//Projects/sonar-runner-2.3/bin/sonar-runner \
    -Dsonar.host.url=http://${SERVERIP}:9000
    -Dsonar.jdbc.url=jdbc:h2:tcp://${SERVERIP}:9092/sonar

8.8 Using Travis CI
-------------------

Travis depends on updated and working maven build.
Please see .travis.yml, if your branch has this file,
you should be able to connect your Github to Travis CI.
OpenGroks Travis is here: https://travis-ci.org/OpenGrok/OpenGrok


8.9 Maven
------------------
The build can now be done through Maven (https://maven.apache.org/) which takes care of the dependency management
and setup (calls Ant for certain actions).


8.9.1 Unit Testing
-------------------------
You can test the code at the moment by running `./mvn test` which will execute *all* tests.
Conditionally, if you don't have every type of repository installed, you can set it to unit-test only those which are
found to be working on your system.

> ./mvnw test -Djunit-force-all=false

You can also force a specific repository test from running through the following system property

> ./mvnw test -Djunit-force-all=false -Djunit-force-git=true

9. Tuning OpenGrok for large code bases
---------------------------------------

9.1 Almost atomic index flip using ZFS
---------------------------------------

While indexing big source repos you might consider using ZFS filesystem to give
you advantage of datasets which can be flipped over or cloned when needed.
If the machine is strong enough it will also give you an option to
incrementally index in parallel to having the current sources and index in sync.
(So Tomcat sees certain zfs datasets, then you just stop it, flip datasets to
the ones that were updated by SCM/index and start tomcat again - outage is
minimal, sources+indexes are ALWAYS in sync, users see the truth)

9.2 JVM tuning
---------------

OpenGrok script by default uses 2G of heap and 16MB per thread for flush size of
lucene docs indexing(when to flush to disk).
It also uses default 32bit JRE.
This MIGHT NOT be enough. You might need to consider this:
Lucene 4.x sets indexer defaults:

 DEFAULT_RAM_PER_THREAD_HARD_LIMIT_MB = 1945;
 DEFAULT_MAX_THREAD_STATES = 8;
 DEFAULT_RAM_BUFFER_SIZE_MB = 16.0;

 - which might grow as big as 16GB (though DEFAULT_RAM_BUFFER_SIZE_MB shouldn't
 really allow it, but keep it around 1-2GB)

 - the lucenes RAM_BUFFER_SIZE_MB can be tuned now using the parameter -m, so
running a 8GB 64 bit server JDK indexer with tuned docs flushing(on Solaris 11):

 # export JAVA=/usr/java/bin/`isainfo -k`/java
 (or use /usr/java/bin/amd64/java )
 # export JAVA_OPTS="-Xmx8192m -server"
 # OPENGROK_FLUSH_RAM_BUFFER_SIZE="-m 256" ./OpenGrok index /source

Tomcat by default also supports only small deployments. For bigger ones you
MIGHT need to increase its heap which might necessitate the switch to 64-bit
Java. It will most probably be the same for other containers as well.
For tomcat you can easily get this done by creating conf/setenv.sh:

 # cat conf/setenv.sh
 # 64-bit Java
 JAVA_OPTS="$JAVA_OPTS -d64 -server"

 # OpenGrok memory boost to cover all-project searches
 # (7 MB * 247 projects + 300 MB for cache should be enough)
 # 64-bit Java allows for more so let's use 8GB to be on the safe side.
 # We might need to allow more for concurrent all-project searches.
 JAVA_OPTS="$JAVA_OPTS -Xmx8g"

 export JAVA_OPTS

9.3 Tomcat/Apache tuning
-------------------------

For tomcat you might also hit a limit for http header size (we use it to send
the project list when requesting search results):
 - increase(add) in conf/server.xml maxHttpHeaderSize
  connectionTimeout="20000"
 maxHttpHeaderSize="65536"
  redirectPort="8443" />

Refer to docs of other containers for more info on how to achieve the same.

The same tuning to Apache can be done with the LimitRequestLine directive:

  LimitRequestLine 65536
  LimitRequestFieldSize 65536

9.4 Open File hard and soft limits
-----------------------------------

The initial index creation process is resource intensive and often the error
"java.io.IOException: error=24, Too many open files" appears in the logs. To
avoid this increase the ulimit value to a higher number.

It is noted that the hard and soft limit for open files of 10240 works for mid
sized repositores and so the recommendation is to start with 10240.

9.5 Multi-project search speed tip
-----------------------------------

If multi-project search is performed frequently, it might be good to warm
up file system cache after each reindex. This can be done e.g. with
https://github.com/hoytech/vmtouch


10. Authors
-----------

The project has been originally conceived in Sun Microsystems by Chandan B.N.

Chandan B.N, (originally Sun Microsystems) http://blogs.oracle.com/chandan/
Trond Norbye, norbye.org
Knut Pape, eBriefkasten.de
Martin Englund, (originally Sun Microsystems)
Knut Anders Hatlen, Oracle. http://blogs.oracle.com/kah/
Lubos Kosco, Oracle. http://blogs.oracle.com/taz/
Vladimir Kotal, Oracle. http://blogs.oracle.com/vlad/

11. Contact us
--------------

Feel free to participate in discussion on the mailing lists:

  opengrok-users@yahoogroups.com (user topics)
  opengrok-dev@yahoogroups.com (developers' discussion)

To subscribe, send email to <mailing_list_name>-subscribe@yahoogroups.com
<|MERGE_RESOLUTION|>--- conflicted
+++ resolved
@@ -135,15 +135,11 @@
                     and returns the empty statistics
         - "get"     the application returns current statistics
 4) ConfigMessage (config)
-<<<<<<< HEAD
     This message retrieves or sends a configuration to the webapp,
     depending on tag. "setconf" tag sends config to webapp and requires
     file as argument.
-=======
-    This message sends a configuration to the webapp. Requires file as argument.
 5) RefreshMesssage (refresh)
     Sent at the end of partial reindex to trigger refresh of SearcherManagers.
->>>>>>> 7056f122
 
 4. OpenGrok install
 -----------------
