--- conflicted
+++ resolved
@@ -9,17 +9,16 @@
 before_install:
  - sudo apt-get update -qq
  - sudo apt-get install -qq exuberant-ctags cvs git mercurial cssc bzr subversion monotone rcs
-<<<<<<< HEAD
  - sudo ./scripts/install-bitkeeper.sh
-=======
+
 before_script:
+ - bk --version
  - hg --version
  - git --version
  - svn --version
  - cvs --version
  - mtn --version
  - bzr version
->>>>>>> 84e224b7
 
 env:
   global:
