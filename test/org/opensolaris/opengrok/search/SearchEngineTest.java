/*
 * CDDL HEADER START
 *
 * The contents of this file are subject to the terms of the
 * Common Development and Distribution License (the "License").
 * You may not use this file except in compliance with the License.
 *
 * See LICENSE.txt included in this distribution for the specific
 * language governing permissions and limitations under the License.
 *
 * When distributing Covered Code, include this CDDL HEADER in each
 * file and include the License file at LICENSE.txt.
 * If applicable, add the following below this CDDL HEADER, with the
 * fields enclosed by brackets "[]" replaced with your own identifying
 * information: Portions Copyright [yyyy] [name of copyright owner]
 *
 * CDDL HEADER END
 */

/*
 * Copyright (c) 2008, 2017, Oracle and/or its affiliates. All rights reserved.
 */

package org.opensolaris.opengrok.search;

import java.io.File;
import java.util.ArrayList;
import java.util.Arrays;
import java.util.List;
import java.util.TreeSet;
import org.junit.After;
import org.junit.AfterClass;
import org.junit.Before;
import org.junit.BeforeClass;
import org.junit.Test;
import org.opensolaris.opengrok.configuration.RuntimeEnvironment;
import org.opensolaris.opengrok.history.HistoryGuru;
import org.opensolaris.opengrok.index.Indexer;
import org.opensolaris.opengrok.util.TestRepository;

import static org.junit.Assert.*;
import org.opensolaris.opengrok.history.RepositoryFactory;

/**
 * Do basic testing of the SearchEngine
 *
 * @author Trond Norbye
 */
public class SearchEngineTest {

    static TestRepository repository;
    static boolean skip = false;
    static File configFile;

    @BeforeClass
    public static void setUpClass() throws Exception {
        repository = new TestRepository();
        repository.create(HistoryGuru.class.getResourceAsStream("repositories.zip"));

        RuntimeEnvironment env = RuntimeEnvironment.getInstance();
        env.setCtags(System.getProperty("org.opensolaris.opengrok.analysis.Ctags", "ctags"));
        env.setSourceRoot(repository.getSourceRoot());
        env.setDataRoot(repository.getDataRoot());
        RepositoryFactory.setIgnored(env);

        if (env.validateExuberantCtags()) {
            env.setSourceRoot(repository.getSourceRoot());
            env.setDataRoot(repository.getDataRoot());
            env.setVerbose(false);
<<<<<<< HEAD
            Indexer.getInstance().prepareIndexer(env, true, true, new TreeSet<>(Arrays.asList(new String[]{"/c"})), false, false, false, null, null, new ArrayList<>(), false);
=======
            env.setHistoryEnabled(false);
            Indexer.getInstance().prepareIndexer(env, true, true,
                new TreeSet<>(Arrays.asList(new String[]{"/c"})),
                null, false, false, null, null, new ArrayList<>(), false);
>>>>>>> 1394488a
            Indexer.getInstance().doIndexerExecution(true, 1, null, null);
        } else {
            System.out.println("Skipping test. Could not find a ctags I could use in path.");
            skip = true;
        }

        configFile = File.createTempFile("configuration", ".xml");
        env.writeConfiguration(configFile);
        RuntimeEnvironment.getInstance().readConfiguration(new File(configFile.getAbsolutePath()));
    }

    @AfterClass
    public static void tearDownClass() throws Exception {
        repository.destroy();
        configFile.delete();
    }

    @Before
    public void setUp() {
    }

    @After
    public void tearDown() {
    }

    @Test
    public void testIsValidQuery() {
        SearchEngine instance = new SearchEngine();
        assertFalse(instance.isValidQuery());
        instance.setFile("foo");
        assertTrue(instance.isValidQuery());
    }

    @Test
    public void testDefinition() {
        SearchEngine instance = new SearchEngine();
        assertNull(instance.getDefinition());
        String defs = "This is a definition";
        instance.setDefinition(defs);
        assertEquals(defs, instance.getDefinition());
    }

    @Test
    public void testFile() {
        SearchEngine instance = new SearchEngine();
        assertNull(instance.getFile());
        String file = "This is a File";
        instance.setFile(file);
        assertEquals(file, instance.getFile());
    }

    @Test
    public void testFreetext() {
        SearchEngine instance = new SearchEngine();
        assertNull(instance.getFreetext());
        String freetext = "This is just a piece of text";
        instance.setFreetext(freetext);
        assertEquals(freetext, instance.getFreetext());
    }

    @Test
    public void testHistory() {
        SearchEngine instance = new SearchEngine();
        assertNull(instance.getHistory());
        String hist = "This is a piece of history";
        instance.setHistory(hist);
        assertEquals(hist, instance.getHistory());
    }

    @Test
    public void testSymbol() {
        SearchEngine instance = new SearchEngine();
        assertNull(instance.getSymbol());
        String sym = "This is a symbol";
        instance.setSymbol(sym);
        assertEquals(sym, instance.getSymbol());
    }

    @Test
    public void testGetQuery() throws Exception {
        SearchEngine instance = new SearchEngine();
        instance.setHistory("Once upon a time");
        instance.setFile("Makefile");
        instance.setDefinition("\"std::string\"");
        instance.setSymbol("toString");
        instance.setFreetext("OpenGrok");
        assertTrue(instance.isValidQuery());
        assertEquals("+defs:\"std string\" +full:opengrok +hist:once +hist:upon +hist:time +path:makefile +refs:toString",
                instance.getQuery());
    }

    @Test
    public void testSearch() {
        if (skip) {
            return;
        }

        List<Hit> hits = new ArrayList<Hit>();

        SearchEngine instance = new SearchEngine();
        instance.setHistory("\"Add lint make target and fix lint warnings\"");
        int noHits =  instance.search();
        if (noHits > 0) {
            instance.results(0, noHits, hits);
            assertEquals(noHits, hits.size());
        }
        instance.destroy();

        instance = new SearchEngine();
        instance.setSymbol("printf");
        instance.setFile("main.c");
        noHits = instance.search();
        assertEquals(8, noHits);
        hits.clear();
        instance.results(0, noHits, hits);
        for (Hit hit : hits) {
            assertEquals("main.c", hit.getFilename());
            assertEquals(1, 1);
        }
        instance.setFile("main.c OR Makefile");
        noHits = instance.search();
        assertEquals(8, noHits);
        instance.destroy();

        instance = new SearchEngine();
        instance.setFreetext("arguments");
        instance.setFile("main.c");
        noHits = instance.search();
        hits.clear();
        instance.results(0, noHits, hits);
        for (Hit hit : hits) {
            assertEquals("main.c", hit.getFilename());
            if (!hit.getLine().contains("arguments")) {
               fail("got an incorrect match: " + hit.getLine());
            }
        }
        assertEquals(8, noHits);
        instance.destroy();

        instance = new SearchEngine();
        instance.setDefinition("main");
        instance.setFile("main.c");
        noHits = instance.search();
        hits.clear();
        instance.results(0, noHits, hits);
        for (Hit hit : hits) {
            assertEquals("main.c", hit.getFilename());
            if (!hit.getLine().contains("main")) {
               fail("got an incorrect match: " + hit.getLine());
            }
        }
        assertEquals(8, noHits);
        instance.destroy();

        // negative symbol test (comments should be ignored)
        instance = new SearchEngine();
        instance.setSymbol("Ordinary"); 
        instance.setFile("\"Main.java\"");
        instance.search();
        assertEquals("+path:\"main . java\" +refs:Ordinary",
                     instance.getQuery());
        assertEquals(0, instance.search());        
        instance.destroy();
        
        // wildcards and case sensitivity of definition search
        instance = new SearchEngine();
        instance.setDefinition("Mai*"); // definition is case sensitive
        instance.setFile("\"Main.java\" OR \"main.c\"");
        instance.search();
        assertEquals("+defs:Mai* +(path:\"main . java\" path:\"main . c\")",
                     instance.getQuery());
        assertEquals(2, instance.search());
        instance.setDefinition("MaI*"); // should not match Main
        instance.search();
        assertEquals(0, instance.search());
        instance.destroy();

        // wildcards and case sensitivity of symbol search
        instance = new SearchEngine();
        instance.setSymbol("Mai*"); // symbol is case sensitive
        instance.setFile("\"Main.java\" OR \"main.c\"");
        instance.search();
        assertEquals(2, instance.search());
        instance.setSymbol("MaI*"); // should not match Main
        instance.search();
        assertEquals(0, instance.search());
        instance.destroy();

        // wildcards and case insensitivity of freetext search
        instance = new SearchEngine();
        instance.setFreetext("MaI*"); // should match both Main and main
        instance.setFile("\"Main.java\" OR \"main.c\"");
        assertEquals(10, instance.search());
        instance.destroy();

        // file name search is case insensitive
        instance = new SearchEngine();
        instance.setFile("JaVa"); // should match java
        assertEquals(8, instance.search());
        instance.destroy();
        
        //test eol and eof        
        instance = new SearchEngine();
        instance.setFreetext("makeW"); 
        assertEquals(1, instance.search());
        instance.destroy();

        instance = new SearchEngine();
        instance.setFreetext("WeirdEOL");
        assertEquals(1, instance.search());
        instance.destroy();
        
        //test bcel jar parser
        instance = new SearchEngine();
        instance.setFreetext("InstConstraintVisitor");
        assertEquals(1, instance.search());
        instance.destroy();
    }
}<|MERGE_RESOLUTION|>--- conflicted
+++ resolved
@@ -67,14 +67,10 @@
             env.setSourceRoot(repository.getSourceRoot());
             env.setDataRoot(repository.getDataRoot());
             env.setVerbose(false);
-<<<<<<< HEAD
-            Indexer.getInstance().prepareIndexer(env, true, true, new TreeSet<>(Arrays.asList(new String[]{"/c"})), false, false, false, null, null, new ArrayList<>(), false);
-=======
             env.setHistoryEnabled(false);
             Indexer.getInstance().prepareIndexer(env, true, true,
                 new TreeSet<>(Arrays.asList(new String[]{"/c"})),
-                null, false, false, null, null, new ArrayList<>(), false);
->>>>>>> 1394488a
+                false, false, null, null, new ArrayList<>(), false);
             Indexer.getInstance().doIndexerExecution(true, 1, null, null);
         } else {
             System.out.println("Skipping test. Could not find a ctags I could use in path.");
