/*
 * CDDL HEADER START
 *
 * The contents of this file are subject to the terms of the
 * Common Development and Distribution License (the "License").
 * You may not use this file except in compliance with the License.
 *
 * See LICENSE.txt included in this distribution for the specific
 * language governing permissions and limitations under the License.
 *
 * When distributing Covered Code, include this CDDL HEADER in each
 * file and include the License file at LICENSE.txt.
 * If applicable, add the following below this CDDL HEADER, with the
 * fields enclosed by brackets "[]" replaced with your own identifying
 * information: Portions Copyright [yyyy] [name of copyright owner]
 *
 * CDDL HEADER END
 */

/*
 * Copyright (c) 2008, 2017, Oracle and/or its affiliates. All rights reserved.
 */
package org.opensolaris.opengrok.index;

import java.io.File;
import java.io.FileReader;
import java.io.IOException;
import java.io.StringWriter;
import java.util.ArrayList;
import java.util.Arrays;
import java.util.HashMap;
import java.util.List;
import java.util.Map;
import java.util.Set;
import java.util.TreeSet;
import java.util.stream.Collectors;
import org.junit.After;
import org.junit.AfterClass;
import org.junit.Before;
import org.junit.BeforeClass;
import org.junit.Test;
import org.opensolaris.opengrok.analysis.AnalyzerGuru;
import org.opensolaris.opengrok.analysis.FileAnalyzerFactory;
import org.opensolaris.opengrok.configuration.Project;
import org.opensolaris.opengrok.configuration.RuntimeEnvironment;
import org.opensolaris.opengrok.history.HistoryGuru;
import org.opensolaris.opengrok.history.Repository;
import org.opensolaris.opengrok.history.RepositoryFactory;
import org.opensolaris.opengrok.history.RepositoryInfo;
import org.opensolaris.opengrok.util.Executor;
import org.opensolaris.opengrok.util.FileUtilities;
import org.opensolaris.opengrok.util.TestRepository;

import static org.junit.Assert.assertEquals;
import static org.junit.Assert.assertFalse;
import static org.junit.Assert.assertNotNull;
import static org.junit.Assert.assertTrue;

/**
 *
 * @author Trond Norbye
 */
public class IndexerTest {

    TestRepository repository;
    private final String ctagsProperty = "org.opensolaris.opengrok.analysis.Ctags";

    public IndexerTest() {
    }

    @BeforeClass
    public static void setUpClass() throws Exception {
        assertTrue("No point in running indexer tests without valid ctags",
                RuntimeEnvironment.getInstance().validateExuberantCtags());
        RepositoryFactory.setIgnored(RuntimeEnvironment.getInstance());
    }

    @AfterClass
    public static void tearDownClass() throws Exception {
    }

    @Before
    public void setUp() throws IOException {
        repository = new TestRepository();
        repository.create(IndexerTest.class.getResourceAsStream("source.zip"));
    }

    @After
    public void tearDown() {
        repository.destroy();
    }

    /**
     * Test of doIndexerExecution method, of class Indexer.
     * @throws java.lang.Exception
     */
    @Test
    public void testIndexGeneration() throws Exception {
        System.out.println("Generating index by using the class methods");
        RuntimeEnvironment env = RuntimeEnvironment.getInstance();
        env.setCtags(System.getProperty(ctagsProperty, "ctags"));
        if (env.validateExuberantCtags()) {
            env.setSourceRoot(repository.getSourceRoot());
            env.setDataRoot(repository.getDataRoot());
            env.setVerbose(true);
<<<<<<< HEAD
            Indexer.getInstance().prepareIndexer(env, true, true, new TreeSet<>(Arrays.asList(new String[]{"/c"})),
                    false, false, false, null, null, new ArrayList<>(), false);
=======
            env.setHistoryEnabled(false);
            Indexer.getInstance().prepareIndexer(env, true, true, new TreeSet<>(Arrays.asList(new String[]{"/c"})), null,
                false, false, null, null, new ArrayList<>(), false);
>>>>>>> 1394488a
            Indexer.getInstance().doIndexerExecution(true, 1, null, null);
        } else {
            System.out.println("Skipping test. Could not find a ctags I could use in path.");
        }
    }

    /**
     * Test that rescanning for projects does not erase customization of
     * existing projects. Bug #16006.
     * @throws java.lang.Exception*/
    @Test
    public void testRescanProjects() throws Exception {
        // Generate one project that will be found in source.zip, and set
        // some properties that we can verify after the rescan.
        Project p1 = new Project("java", "/java");
        p1.setTabSize(3);

        // Generate one project that will not be found in source.zip, and that
        // should not be in the list of projects after the rescan.
        Project p2 = new Project("Project 2", "/this_path_does_not_exist");

        // Make the runtime environment aware of these two projects.
        Map<String,Project> projects = new HashMap<>();
        projects.put(p1.getName(), p1);
        projects.put("nonexistent", p2);
        RuntimeEnvironment env = RuntimeEnvironment.getInstance();        
        env.setProjects(projects);
        env.setHistoryEnabled(false);

        // Do a rescan of the projects, and only that (we don't care about
        // the other aspects of indexing in this test case).
        Indexer.getInstance().prepareIndexer(
                env,
                false, // don't search for repositories
                true, // scan and add projects
                null, // no default project
<<<<<<< HEAD
                false, // don't refresh history
=======
                null, // don't write config file
>>>>>>> 1394488a
                false, // don't list files
                false, // don't create dictionary
                null, // subFiles - not needed since we don't list files
                null, // repositories - not needed when not refreshing history
                new ArrayList<>(), // don't zap cache
                false); // don't list repos

        List<Project> newProjects = env.getProjectList();

        // p2 should not be in the project list anymore
        for (Project p : newProjects) {
            assertFalse("p2 not removed", p.getPath().equals(p2.getPath()));
        }

        // p1 should be there
        Project newP1 = null;
        for (Project p : newProjects) {
            if (p.getPath().equals(p1.getPath())) {
                newP1 = p;
                break;
            }
        }
        assertNotNull("p1 not in list", newP1);

        // The properties of p1 should be preserved
        assertEquals("project path", p1.getPath(), newP1.getPath());
        assertEquals("project name",
                p1.getName(), newP1.getName());
        assertEquals("project tabsize", p1.getTabSize(), newP1.getTabSize());
    }

    /**
     * Test of doIndexerExecution method, of class Indexer.
     * @throws java.io.IOException
     */
    @Test
    public void testMain() throws IOException {
        System.out.println("Generate index by using command line options");
        RuntimeEnvironment env = RuntimeEnvironment.getInstance();
        env.setCtags(System.getProperty(ctagsProperty, "ctags"));
        if (env.validateExuberantCtags()) {
            String[] argv = {"-S", "-P", "-H", "-Q", "off", "-s",
                repository.getSourceRoot(), "-d", repository.getDataRoot(), "-v"};
            Indexer.main(argv);
        } else {
            System.out.println("Skipping test. Could not find a ctags I could use in path.");
        }
    }

    private class MyIndexChangeListener implements org.opensolaris.opengrok.index.IndexChangedListener {

        List<String> files = new ArrayList<>();
        List<String> removedFiles = new ArrayList<>();

        @Override
        public void fileAdd(String path, String analyzer) {
        }

        @Override
        public void fileAdded(String path, String analyzer) {
            files.add(path);
        }

        @Override
        public void fileRemove(String path) {            
        }

        @Override
        public void fileUpdate(String path) {
        }

        @Override
        public void fileRemoved(String path) {
            files.remove(path);
            removedFiles.add(path);
        }
        
        public void reset() {
            this.files = new ArrayList<>();
        }
    }

    @Test
    public void testRFE2575() throws Exception {
        RuntimeEnvironment env = RuntimeEnvironment.getInstance();
        env.setCtags(System.getProperty(ctagsProperty, "ctags"));
        env.setSourceRoot(repository.getSourceRoot());
        env.setDataRoot(repository.getDataRoot());
        HistoryGuru.getInstance().addRepositories(repository.getSourceRoot());

        List<RepositoryInfo> repos = env.getRepositories();
        Repository r = null;
        for (RepositoryInfo ri : repos) {
            if (ri.getDirectoryName().equals(repository.getSourceRoot() + "/rfe2575")) {
                r = RepositoryFactory.getRepository(ri);
                break;
            }
        }

        if (r != null && r.isWorking() && env.validateExuberantCtags()) {
            Project project = new Project("rfe2575");
            project.setPath("/rfe2575");
            IndexDatabase idb = new IndexDatabase(project);
            assertNotNull(idb);
            MyIndexChangeListener listener = new MyIndexChangeListener();
            idb.addIndexChangedListener(listener);
            idb.update();
            assertEquals(2, listener.files.size());
            repository.purgeData();
            RuntimeEnvironment.getInstance().setIndexVersionedFilesOnly(true);
            idb = new IndexDatabase(project);
            listener = new MyIndexChangeListener();
            idb.addIndexChangedListener(listener);
            idb.update();
            assertEquals(1, listener.files.size());
            RuntimeEnvironment.getInstance().setIndexVersionedFilesOnly(false);
        } else {
            System.out.println("Skipping test. Repository for rfe2575 not found or could not find a ctags or an sccs I could use in path.");
        }
    }

    @Test
    public void testXref() throws IOException {
        List<File> files = new ArrayList<>();
        FileUtilities.getAllFiles(new File(repository.getSourceRoot()), files, false);
        for (File f : files) {
            FileAnalyzerFactory factory = AnalyzerGuru.find(f.getAbsolutePath());
            if (factory == null) {
                continue;
            }
            StringWriter out;
            try (FileReader in = new FileReader(f)) {
                out = new StringWriter();
                try {
                    AnalyzerGuru.writeXref(factory, in, out, null, null, null);
                } catch (UnsupportedOperationException exp) {
                    // ignore
                }
            }            out.close();
        }
    }

    @Test
    public void testBug3430() throws Exception {
        RuntimeEnvironment env = RuntimeEnvironment.getInstance();
        env.setCtags(System.getProperty(ctagsProperty, "ctags"));
        env.setSourceRoot(repository.getSourceRoot());
        env.setDataRoot(repository.getDataRoot());

        if (env.validateExuberantCtags()) {
            Project project = new Project("bug3430");
            project.setPath("/bug3430");
            IndexDatabase idb = new IndexDatabase(project);
            assertNotNull(idb);
            MyIndexChangeListener listener = new MyIndexChangeListener();
            idb.addIndexChangedListener(listener);
            idb.update();
            assertEquals(1, listener.files.size());
        } else {
            System.out.println("Skipping test. Could not find a ctags I could use in path.");
        }
    }
    
    @Test
    public void testIncrementalIndexAddRemoveFile() throws Exception {
        RuntimeEnvironment env = RuntimeEnvironment.getInstance();
        env.setCtags(System.getProperty(ctagsProperty, "ctags"));
        env.setSourceRoot(repository.getSourceRoot());
        env.setDataRoot(repository.getDataRoot());

        if (env.validateExuberantCtags()) {
            String ppath = "/bug3430";
            Project project = new Project("bug3430", ppath);
            IndexDatabase idb = new IndexDatabase(project);
            assertNotNull(idb);
            MyIndexChangeListener listener = new MyIndexChangeListener();
            idb.addIndexChangedListener(listener);
            idb.update();
            assertEquals(1, listener.files.size());
            listener.reset();
            repository.addDummyFile(ppath);            
            idb.update();
            assertEquals("No new file added",1, listener.files.size());            
            repository.removeDummyFile(ppath);            
            idb.update();
            assertEquals("Didn't remove the dummy file",0, listener.files.size());
            assertEquals("Didn't remove the dummy file",1, listener.removedFiles.size());
        } else {
            System.out.println("Skipping test. Could not find a ctags I could use in path.");
        }
    }

    @Test
    public void testBug11896() throws Exception {

        boolean test = true;
        if (FileUtilities.findProgInPath("mkfifo") == null) {
            System.out.println("Error: mkfifo not found in PATH !\n");
            test = false;
        }

        if (test) {
            RuntimeEnvironment env = RuntimeEnvironment.getInstance();
            env.setSourceRoot(repository.getSourceRoot());
            env.setDataRoot(repository.getDataRoot());
            Executor executor;

            executor = new Executor(new String[]{"mkdir", "-p", repository.getSourceRoot() + "/testBug11896"});
            executor.exec(true);

            executor = new Executor(new String[]{"mkfifo", repository.getSourceRoot() + "/testBug11896/FIFO"});
            executor.exec(true);

            if (env.validateExuberantCtags()) {
                Project project = new Project("testBug11896");
                project.setPath("/testBug11896");
                IndexDatabase idb = new IndexDatabase(project);
                assertNotNull(idb);
                MyIndexChangeListener listener = new MyIndexChangeListener();
                idb.addIndexChangedListener(listener);
                System.out.println("Trying to index a special file - FIFO in this case.");
                idb.update();
                assertEquals(0, listener.files.size());
            } else {
                System.out.println("Skipping test. Could not find a ctags I could use in path.");
            }
        } else {
            System.out.println("Skipping test for bug 11896. Could not find a mkfifo in path.");
        }
    }

    /**
     * Should include the existing project.
     *
     * @throws Exception
     */
    @Test
    public void testDefaultProjectsSingleProject() throws Exception {
        RuntimeEnvironment env = RuntimeEnvironment.getInstance();
        env.setSourceRoot(repository.getSourceRoot());
        env.setDataRoot(repository.getDataRoot());
<<<<<<< HEAD
        Indexer.getInstance().prepareIndexer(env, true, true, new TreeSet<>(Arrays.asList(new String[]{"/c"})),
                false, false, false, null, null, new ArrayList<>(), false);
=======
        env.setHistoryEnabled(false);
        Indexer.getInstance().prepareIndexer(env, true, true, new TreeSet<>(Arrays.asList(new String[]{"/c"})), null,
                false, false, null, null, new ArrayList<>(), false);
>>>>>>> 1394488a
        assertEquals(1, env.getDefaultProjects().size());
        assertEquals(new TreeSet<>(Arrays.asList(new String[]{"/c"})),
                env.getDefaultProjects().stream().map((Project p) -> '/' + p.getName()).collect(Collectors.toSet()));
    }

    /**
     * Should discard the non existing project.
     *
     * @throws Exception
     */
    @Test
    public void testDefaultProjectsNonExistent() throws Exception {
        RuntimeEnvironment env = RuntimeEnvironment.getInstance();
        env.setSourceRoot(repository.getSourceRoot());
        env.setDataRoot(repository.getDataRoot());
        env.setHistoryEnabled(false);
        Indexer.getInstance().prepareIndexer(env, true, true,
                new TreeSet<>(Arrays.asList(new String[]{"/lisp", "/pascal", "/perl", "/data", "/no-project-x32ds1"})),
<<<<<<< HEAD
                false, false, false, null, null, new ArrayList<>(), false);
=======
                null, false, false, null, null, new ArrayList<>(), false);
>>>>>>> 1394488a
        assertEquals(4, env.getDefaultProjects().size());
        assertEquals(new TreeSet<>(Arrays.asList(new String[]{"/lisp", "/pascal", "/perl", "/data"})),
                env.getDefaultProjects().stream().map((Project p) -> '/' + p.getName()).collect(Collectors.toSet()));
    }

    /**
     * Should include all projects in the source root.
     *
     * @throws Exception
     */
    @Test
    public void testDefaultProjectsAll() throws Exception {
        RuntimeEnvironment env = RuntimeEnvironment.getInstance();
        env.setSourceRoot(repository.getSourceRoot());
        env.setDataRoot(repository.getDataRoot());
        env.setHistoryEnabled(false);
        Indexer.getInstance().prepareIndexer(env, true, true,
                new TreeSet<>(Arrays.asList(new String[]{"/c", "/data", "__all__", "/no-project-x32ds1"})),
<<<<<<< HEAD
                false, false, false, null, null, new ArrayList<>(), false);
=======
                null, false, false, null, null, new ArrayList<>(), false);
>>>>>>> 1394488a
        Set<String> projects = new TreeSet<>(Arrays.asList(new File(repository.getSourceRoot()).list()));
        assertEquals(projects.size(), env.getDefaultProjects().size());
        assertEquals(projects, env.getDefaultProjects().stream().map((Project p) -> p.getName()).collect(Collectors.toSet()));
    }
}<|MERGE_RESOLUTION|>--- conflicted
+++ resolved
@@ -103,14 +103,9 @@
             env.setSourceRoot(repository.getSourceRoot());
             env.setDataRoot(repository.getDataRoot());
             env.setVerbose(true);
-<<<<<<< HEAD
+            env.setHistoryEnabled(false);
             Indexer.getInstance().prepareIndexer(env, true, true, new TreeSet<>(Arrays.asList(new String[]{"/c"})),
-                    false, false, false, null, null, new ArrayList<>(), false);
-=======
-            env.setHistoryEnabled(false);
-            Indexer.getInstance().prepareIndexer(env, true, true, new TreeSet<>(Arrays.asList(new String[]{"/c"})), null,
-                false, false, null, null, new ArrayList<>(), false);
->>>>>>> 1394488a
+                    false, false, null, null, new ArrayList<>(), false);
             Indexer.getInstance().doIndexerExecution(true, 1, null, null);
         } else {
             System.out.println("Skipping test. Could not find a ctags I could use in path.");
@@ -147,11 +142,6 @@
                 false, // don't search for repositories
                 true, // scan and add projects
                 null, // no default project
-<<<<<<< HEAD
-                false, // don't refresh history
-=======
-                null, // don't write config file
->>>>>>> 1394488a
                 false, // don't list files
                 false, // don't create dictionary
                 null, // subFiles - not needed since we don't list files
@@ -393,14 +383,9 @@
         RuntimeEnvironment env = RuntimeEnvironment.getInstance();
         env.setSourceRoot(repository.getSourceRoot());
         env.setDataRoot(repository.getDataRoot());
-<<<<<<< HEAD
+        env.setHistoryEnabled(false);
         Indexer.getInstance().prepareIndexer(env, true, true, new TreeSet<>(Arrays.asList(new String[]{"/c"})),
-                false, false, false, null, null, new ArrayList<>(), false);
-=======
-        env.setHistoryEnabled(false);
-        Indexer.getInstance().prepareIndexer(env, true, true, new TreeSet<>(Arrays.asList(new String[]{"/c"})), null,
                 false, false, null, null, new ArrayList<>(), false);
->>>>>>> 1394488a
         assertEquals(1, env.getDefaultProjects().size());
         assertEquals(new TreeSet<>(Arrays.asList(new String[]{"/c"})),
                 env.getDefaultProjects().stream().map((Project p) -> '/' + p.getName()).collect(Collectors.toSet()));
@@ -419,11 +404,7 @@
         env.setHistoryEnabled(false);
         Indexer.getInstance().prepareIndexer(env, true, true,
                 new TreeSet<>(Arrays.asList(new String[]{"/lisp", "/pascal", "/perl", "/data", "/no-project-x32ds1"})),
-<<<<<<< HEAD
-                false, false, false, null, null, new ArrayList<>(), false);
-=======
-                null, false, false, null, null, new ArrayList<>(), false);
->>>>>>> 1394488a
+                false, false, null, null, new ArrayList<>(), false);
         assertEquals(4, env.getDefaultProjects().size());
         assertEquals(new TreeSet<>(Arrays.asList(new String[]{"/lisp", "/pascal", "/perl", "/data"})),
                 env.getDefaultProjects().stream().map((Project p) -> '/' + p.getName()).collect(Collectors.toSet()));
@@ -442,11 +423,7 @@
         env.setHistoryEnabled(false);
         Indexer.getInstance().prepareIndexer(env, true, true,
                 new TreeSet<>(Arrays.asList(new String[]{"/c", "/data", "__all__", "/no-project-x32ds1"})),
-<<<<<<< HEAD
-                false, false, false, null, null, new ArrayList<>(), false);
-=======
-                null, false, false, null, null, new ArrayList<>(), false);
->>>>>>> 1394488a
+                false, false, null, null, new ArrayList<>(), false);
         Set<String> projects = new TreeSet<>(Arrays.asList(new File(repository.getSourceRoot()).list()));
         assertEquals(projects.size(), env.getDefaultProjects().size());
         assertEquals(projects, env.getDefaultProjects().stream().map((Project p) -> p.getName()).collect(Collectors.toSet()));
