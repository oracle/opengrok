--- conflicted
+++ resolved
@@ -24,19 +24,13 @@
 -->
 <project xmlns="http://maven.apache.org/POM/4.0.0" xmlns:xsi="http://www.w3.org/2001/XMLSchema-instance" xsi:schemaLocation="http://maven.apache.org/POM/4.0.0 http://maven.apache.org/maven-v4_0_0.xsd">
     <modelVersion>4.0.0</modelVersion>
-<<<<<<< HEAD
 
     <groupId>org.opengrok</groupId>
-    <artifactId>opengrok</artifactId>
-    <version>1.1-SNAPSHOT</version>
-    <packaging>pom</packaging>
-
-=======
-    <groupId>org.opensolaris.opengrok</groupId>
     <artifactId>opengrok-top</artifactId>
     <packaging>pom</packaging>
     <version>1.1-rc23</version>
->>>>>>> acee7248
+    <packaging>pom</packaging>
+
     <name>OpenGrok</name>
     <url>http://opengrok.github.com/OpenGrok/</url>
     <organization>
@@ -66,13 +60,8 @@
     </scm>
 
     <properties>
-<<<<<<< HEAD
-        <lucene.version>7.2.1</lucene.version>
+        <lucene.version>7.3.0</lucene.version>
         <mavenjavadocplugin.version>2.10.4</mavenjavadocplugin.version>
-=======
-	<lucene.version>7.3.0</lucene.version>
-	<mavenjavadocplugin.version>2.10.4</mavenjavadocplugin.version>
->>>>>>> acee7248
         <compileSource>1.8</compileSource>
         <compileTarget>1.8</compileTarget>
         <project.build.sourceEncoding>UTF-8</project.build.sourceEncoding>
@@ -171,15 +160,15 @@
 
     <build>
         <plugins>
-        <plugin>
-          <artifactId>maven-assembly-plugin</artifactId>
-          <version>3.1.0</version>
-          <configuration>
-            <descriptors>
-              <descriptor>assembly.xml</descriptor>
-            </descriptors>
-          </configuration>
-        </plugin>
+            <plugin>
+                <artifactId>maven-assembly-plugin</artifactId>
+                <version>3.1.0</version>
+                <configuration>
+                    <descriptors>
+                        <descriptor>assembly.xml</descriptor>
+                    </descriptors>
+                </configuration>
+            </plugin>
             <plugin>
                 <groupId>org.apache.maven.plugins</groupId>
                 <artifactId>maven-compiler-plugin</artifactId>
@@ -207,17 +196,10 @@
             <plugin>
                 <groupId>org.apache.maven.plugins</groupId>
                 <artifactId>maven-javadoc-plugin</artifactId>
-<<<<<<< HEAD
-                <version>${mavenjavadocplugin.version}</version>
-            </plugin>
-            <plugin>
-                <artifactId>maven-project-info-reports-plugin</artifactId>
-                <version>2.9</version>
-=======
-		<version>${mavenjavadocplugin.version}</version>
-		<configuration>
-		  <excludePackageNames>org.apache.commons.jrcs.*</excludePackageNames>
-		</configuration>
+		        <version>${mavenjavadocplugin.version}</version>
+		        <configuration>
+		            <excludePackageNames>org.apache.commons.jrcs.*</excludePackageNames>
+		        </configuration>
                 <executions>
                   <execution>
                     <goals>
@@ -229,9 +211,8 @@
                 </executions>
             </plugin>
             <plugin>
-              <artifactId>maven-project-info-reports-plugin</artifactId>
-              <version>2.9</version>
->>>>>>> acee7248
+                <artifactId>maven-project-info-reports-plugin</artifactId>
+                <version>2.9</version>
             </plugin>
         </plugins>
     </build>
