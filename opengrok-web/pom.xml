--- conflicted
+++ resolved
@@ -1,28 +1,15 @@
 <?xml version="1.0" encoding="UTF-8"?>
 <project xmlns="http://maven.apache.org/POM/4.0.0" xmlns:xsi="http://www.w3.org/2001/XMLSchema-instance" xsi:schemaLocation="http://maven.apache.org/POM/4.0.0 http://maven.apache.org/maven-v4_0_0.xsd">
     <modelVersion>4.0.0</modelVersion>
-<<<<<<< HEAD
 
     <parent>
         <groupId>org.opengrok</groupId>
-        <artifactId>opengrok</artifactId>
-        <version>1.1-SNAPSHOT</version>
-=======
-    <groupId>org.opensolaris.opengrok</groupId>
-    <artifactId>opengrok-web</artifactId>
-    <packaging>war</packaging>
-    <version>1.1-rc23</version>
-    <name>OpenGrok Web</name>
-
-    <parent>
-        <groupId>org.opensolaris.opengrok</groupId>
         <artifactId>opengrok-top</artifactId>
         <version>1.1-rc23</version>
->>>>>>> acee7248
     </parent>
 
     <artifactId>opengrok-web</artifactId>
-    <version>1.1-SNAPSHOT</version>
+    <version>1.1-rc23</version>
     <packaging>war</packaging>
 
     <name>OpenGrok Web</name>
@@ -65,17 +52,6 @@
                 </configuration>
             </plugin>
         </plugins>
-
-<<<<<<< HEAD
     </build>
-=======
-    <dependencies>
-        <dependency>
-            <groupId>${project.groupId}</groupId>
-            <artifactId>opengrok</artifactId>
-            <version>${project.version}</version>
-        </dependency>
-    </dependencies>
->>>>>>> acee7248
 
 </project>