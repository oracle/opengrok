/*
 * CDDL HEADER START
 *
 * The contents of this file are subject to the terms of the
 * Common Development and Distribution License (the "License").
 * You may not use this file except in compliance with the License.
 *
 * See LICENSE.txt included in this distribution for the specific
 * language governing permissions and limitations under the License.
 *
 * When distributing Covered Code, include this CDDL HEADER in each
 * file and include the License file at LICENSE.txt.
 * If applicable, add the following below this CDDL HEADER, with the
 * fields enclosed by brackets "[]" replaced with your own identifying
 * information: Portions Copyright [yyyy] [name of copyright owner]
 *
 * CDDL HEADER END
 */

/*
 * Copyright (c) 2008, 2017, Oracle and/or its affiliates. All rights reserved.
 */
package org.opensolaris.opengrok.history;

import java.io.BufferedReader;
import java.io.ByteArrayInputStream;
import java.io.File;
import java.io.IOException;
import java.io.InputStream;
import java.util.ArrayList;
import java.util.List;
import java.util.logging.Level;
import java.util.logging.Logger;
import java.util.regex.Matcher;
import java.util.regex.Pattern;
import org.opensolaris.opengrok.configuration.RuntimeEnvironment;
import org.opensolaris.opengrok.logger.LoggerFactory;
import org.opensolaris.opengrok.util.Executor;

/**
 * Access to an AccuRev repository (here an actual user workspace)
 *
 * AccuRev requires that a user logs into their system before it can be used. So
 * on the machine acting as the OpenGrok server, some valid user has to be
 * permanently logged in. (accurev login -n &lt;user&gt;)
 *
 * It appears that the file path that is given to all these methods is the
 * complete path to the file which includes the path to the root of the source
 * location. This means that when using the -P option of OpenGrok to make all
 * the directories pointed to by the source root to be seen as separate projects
 * is not all as it would seem. The History GURU always starts building the
 * history cache using the source root. Well there is NO HISTORY for anything at
 * the source root because it is not part of an actual AccuRev depot. The
 * directories within the source root directory represent the work areas of
 * AccuRev and it is those areas where history can be obtained. This
 * implementation allows those directories to be symbolic links to the actual
 * workspaces.
 *
 * Other assumptions:
 *
 * There is only one associated AccuRev depot associated with workspaces.
 *
 * @author Steven Haehn
 */
public class AccuRevRepository extends Repository {

    private static final Logger LOGGER = LoggerFactory.getLogger(AccuRevRepository.class);

    private static final long serialVersionUID = 1L;
    /**
     * The property name used to obtain the client command for this repository.
     */
    public static final String CMD_PROPERTY_KEY
            = "org.opensolaris.opengrok.history.AccuRev";
    /**
     * The command to use to access the repository if none was given explicitly
     */
    public static final String CMD_FALLBACK = "accurev";
    private static final Pattern annotationPattern
            = Pattern.compile("^\\s+(\\d+\\\\\\d+)\\s+(\\w+)\\s+.*");   // version, user, code line
    private static final Pattern depotPattern
            = Pattern.compile("^Depot:\\s+(\\w+)");
    private static final Pattern parentPattern
            = Pattern.compile("^Basis:\\s+(\\w+)");
    private static final RuntimeEnvironment env = RuntimeEnvironment.getInstance();

    private String depotName = null;
    private String parent = null;
    /**  
     * This will be /./ on Unix and \.\ on Windows 
     */
    private static final String depotRoot 
            = String.format( "%s.%s", File.separator, File.separator );

    public AccuRevRepository() {
        type = "AccuRev";
        datePatterns = new String[]{
            "yyyy/MM/dd hh:mm:ss"
        };
        ensureCommand(CMD_PROPERTY_KEY, CMD_FALLBACK);
    }

    @Override
    public Annotation annotate(File file, String rev) throws IOException {

        Annotation a = new Annotation(file.getName());

        ArrayList<String> cmd = new ArrayList<>();

        String path = file.getAbsolutePath();

        cmd.add(RepoCommand);
        cmd.add("annotate");
        cmd.add("-fvu");      // version & user

        if (rev != null) {
            cmd.add("-v");
            cmd.add(rev.trim());
        }

        cmd.add(path);

        Executor executor = new Executor(cmd, file.getParentFile());
        executor.exec();
        try (BufferedReader reader
                = new BufferedReader(executor.getOutputReader())) {
            String line;
            int lineno = 0;
            try {
                while ((line = reader.readLine()) != null) {
                    ++lineno;
                    Matcher matcher = annotationPattern.matcher(line);

                    if (matcher.find()) {
                        String version = matcher.group(1);
                        String author = matcher.group(2);
                        a.addLine(version, author, true);
                    } else {
                        LOGGER.log(Level.SEVERE,
                                "Did not find annotation in line {0}: [{1}]",
                                new Object[]{lineno, line});
                    }
                }
            } catch (IOException e) {
                LOGGER.log(Level.SEVERE,
                        "Could not read annotations for " + file, e);
            }
        }

        return a;
    }

    /**
     * Get an executor to be used for retrieving the history log for the given
     * file. (used by AccuRevHistoryParser).
     *
     * @param file file for which history is to be retrieved.
     * @return An Executor ready to be started
     */
    Executor getHistoryLogExecutor(File file) throws IOException {

        String path = file.getAbsolutePath();

        ArrayList<String> cmd = new ArrayList<>();

        cmd.add(RepoCommand);
        cmd.add("hist");

        if (!file.isDirectory()) {
            cmd.add("-k");
            cmd.add("keep");  // get a list of all 'real' file versions
        }

        cmd.add(path);
        
        File workingDirectory = file.isDirectory() ? file : file.getParentFile();
        
        return new Executor(cmd, workingDirectory);
    }

    @Override
    InputStream getHistoryGet(String parent, String basename, String rev) {

        ArrayList<String> cmd = new ArrayList<>();
        InputStream inputStream = null;
        File directory = new File(parent);

        /*
         * Only way to guarantee getting the contents of a file is to fire off
         * an AccuRev 'stat'us command to get the element ID number for the
         * subsequent 'cat' command. (Element ID's are unique for a file, unless
         * evil twins are present) This is because it is possible that the file
         * may have been moved to a different place in the depot. The 'stat'
         * command will produce a line with the format:
         *
         * <filePath> <elementID> <virtualVersion> (<realVersion>) (<status>)
         *
         *  /./myFile e:17715 CP.73_Depot/2 (3220/2) (backed)
         */
        cmd.add(RepoCommand);
        cmd.add("stat");
        cmd.add("-fe");
        cmd.add(basename);
        Executor executor = new Executor(cmd, directory);
        executor.exec();

        String elementID = null;

        try (BufferedReader info = new BufferedReader(executor.getOutputReader())) {
            String line = info.readLine();
            String[] statInfo = line.split("\\s+");
            elementID = statInfo[1].substring(2); // skip over 'e:'

        } catch (IOException e) {
            LOGGER.log(Level.SEVERE,
                    "Could not obtain status for {0}", basename);
        }

        if (elementID != null) {
            /*
             *  This really gets the contents of the file.
             */
            cmd.clear();
            cmd.add(RepoCommand);
            cmd.add("cat");
            cmd.add("-v");
            cmd.add(rev.trim());
            cmd.add("-e");
            cmd.add(elementID);

            executor = new Executor(cmd, directory);
            executor.exec();

            inputStream
                    = new ByteArrayInputStream(executor.getOutputString().getBytes());
        }

        return inputStream;
    }

    @Override
    public void update() throws IOException {      
        File directory = new File(getDirectoryName());
        List<String> cmd = new ArrayList<>();
        
        cmd.add(RepoCommand);
        cmd.add("update");

        Executor executor = new Executor(cmd, directory);
        if (executor.exec() != 0) {
            throw new IOException(executor.getErrorString());
        }
    }

    @Override
    boolean fileHasHistory(File file) {
        return true;
    }

    @Override
    public boolean fileHasAnnotation(File file) {
        return true;
    }

    /**
     * Expecting data of the form:
     *
     *   Principal:      shaehn
     *   Host:           waskly
     *   Server name:    lean.machine.com
     *   Port:           5050
     *   DB Encoding:    Unicode
     *   ACCUREV_BIN:    C:\Program Files (x86)\AccuRev\bin
     *   Client time:    2017/08/02 13:30:31 Eastern Daylight Time (1501695031)
     *   Server time:    2017/08/02 13:30:54 Eastern Daylight Time (1501695054)
     *   Depot:          bread_and_butter
     *   Workspace/ref:  BABS_2_shaehn
     *   Basis:          BABS2 
     *   Top:            C:\Users\shaehn\workspaces\BABS_2
     *
     *   Output would be similar on Unix boxes, but with '/' appearing
     *   in path names instead of '\'. The 'Basis' (BABS2) is the parent
     *   stream of the user workspace (BABS_2_shaehn). The 'Top' is the
     *   path to the user workspace/repository. The elements below
     *   'Server time' will be missing when current working directory
     *   is not within a known AccuRev workspace/repository.
     */
    private void getAccuRevInfo( File wsPath ) {
    
        ArrayList<String> cmd = new ArrayList<>();

        cmd.add(RepoCommand);
        cmd.add("info");

        // Desired AccuRev attributes
        depotName = null;
        parent = null;
        
        Executor executor = new Executor(cmd, wsPath);
        executor.exec();

        try (BufferedReader info = new BufferedReader(executor.getOutputReader())) {
            String line;
            while ((line = info.readLine()) != null) {

                if (line.contains("not logged in")) {
                    LOGGER.log(
                            Level.SEVERE, "Not logged into AccuRev server");
                    break;
                }

                if (line.startsWith("Depot")) {
                    Matcher depotMatch  = depotPattern.matcher(line);
                    if (depotMatch.find()) {
                        depotName = depotMatch.group(1);
                    }
                }

                if (line.startsWith("Basis")) {
                    Matcher parentMatch = parentPattern.matcher(line);
                    if (parentMatch.find()) {
                        parent = parentMatch.group(1);
                    }
                }
            }
        } catch (IOException e) {
            LOGGER.log(Level.SEVERE,
                    "Could not find AccuRev repository for {0}", wsPath);
        }
    }

    /**
     * Check if a given path is associated with an AccuRev workspace
     *
     * The AccuRev 'info' command provides a Depot name when in a known
     * workspace. Otherwise, the Depot name will be missing.
     *
     * @param wsPath The presumed path to an AccuRev workspace directory.
     * @return true if the given path is in the depot, false otherwise
     */
    private boolean isInAccuRevDepot(File wsPath) {

        boolean status = false;

        if (isWorking()) {
            getAccuRevInfo( wsPath );
            status = (depotName != null);
        }

        return status;
    }

    public String getDepotRelativePath(File file) {

        String path = depotRoot;

        try {
            path = env.getPathRelativeToSourceRoot(file, 0);

            if (path.startsWith(File.separator)) {
                path = File.separator + "." + path;
            } else {
                path = depotRoot + path;
            }
        } catch (IOException e) {
            LOGGER.log(Level.WARNING,
                    "Unable to determine depot relative path for {0}",
                    file.getPath());
        }

        return path;
    }

    @Override
    boolean isRepositoryFor(File sourceHome) {

        if (sourceHome.isDirectory()) {
            return isInAccuRevDepot(sourceHome);
        }
<<<<<<< HEAD
        
=======

>>>>>>> 3ffb2f97
        return false;
    }

    @Override
    public boolean isWorking() {

        if (working == null) {

            working = checkCmd(RepoCommand, "info");
        }

        return working;
    }

    @Override
    boolean hasHistoryForDirectories() {
        return true;
    }

    @Override
    History getHistory(File file) throws HistoryException {
        return new AccuRevHistoryParser().parse(file, this);
    }

    @Override
    String determineParent() throws IOException {
<<<<<<< HEAD
        getAccuRevInfo(new File(directoryName));
=======
        getAccuRevInfo(new File(getDirectoryName()));
>>>>>>> 3ffb2f97
        return parent;
    }

    @Override
    String determineBranch() {
        return null;
    }
}<|MERGE_RESOLUTION|>--- conflicted
+++ resolved
@@ -377,11 +377,7 @@
         if (sourceHome.isDirectory()) {
             return isInAccuRevDepot(sourceHome);
         }
-<<<<<<< HEAD
-        
-=======
-
->>>>>>> 3ffb2f97
+
         return false;
     }
 
@@ -408,11 +404,7 @@
 
     @Override
     String determineParent() throws IOException {
-<<<<<<< HEAD
-        getAccuRevInfo(new File(directoryName));
-=======
         getAccuRevInfo(new File(getDirectoryName()));
->>>>>>> 3ffb2f97
         return parent;
     }
 
