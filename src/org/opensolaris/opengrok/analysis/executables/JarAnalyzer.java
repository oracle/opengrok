/*
 * CDDL HEADER START
 *
 * The contents of this file are subject to the terms of the
 * Common Development and Distribution License (the "License").
 * You may not use this file except in compliance with the License.
 *
 * See LICENSE.txt included in this distribution for the specific
 * language governing permissions and limitations under the License.
 *
 * When distributing Covered Code, include this CDDL HEADER in each
 * file and include the License file at LICENSE.txt.
 * If applicable, add the following below this CDDL HEADER, with the
 * fields enclosed by brackets "[]" replaced with your own identifying
 * information: Portions Copyright [yyyy] [name of copyright owner]
 *
 * CDDL HEADER END
 */

/*
<<<<<<< HEAD
 * Copyright (c) 2005, 2017, Oracle and/or its affiliates. All rights reserved.
=======
 * Copyright (c) 2005, 2016, Oracle and/or its affiliates. All rights reserved.
 * Portions Copyright (c) 2018, Chris Fraire <cfraire@me.com>.
>>>>>>> efc7f934
 */
package org.opensolaris.opengrok.analysis.executables;

import java.io.BufferedInputStream;
import java.io.IOException;
import java.io.Writer;
import java.util.zip.ZipEntry;
import java.util.zip.ZipInputStream;
import org.apache.lucene.document.Document;
import org.apache.lucene.document.Field.Store;
import org.apache.lucene.document.TextField;
import org.opensolaris.opengrok.analysis.AnalyzerGuru;
import org.opensolaris.opengrok.analysis.FileAnalyzer;
import org.opensolaris.opengrok.analysis.FileAnalyzerFactory;
import org.opensolaris.opengrok.analysis.StreamSource;
import org.opensolaris.opengrok.search.QueryBuilder;
import org.opensolaris.opengrok.web.Util;

/**
 * Analyzes JAR, WAR, EAR (Java Archive) files. Created on September 22, 2005
 *
 * @author Chandan
 */
public class JarAnalyzer extends FileAnalyzer {

    protected JarAnalyzer(FileAnalyzerFactory factory) {
        super(factory);
    }

    @Override
    public void analyze(Document doc, StreamSource src, Writer xrefOut) throws IOException {
        StringBuilder fout = new StringBuilder();
        try (ZipInputStream zis = new ZipInputStream(src.getStream())) {
            ZipEntry entry;
            while ((entry = zis.getNextEntry()) != null) {
                String ename = entry.getName();

                if (xrefOut != null) {
                    xrefOut.append("<br/><b>");
                    Util.htmlize(ename, xrefOut);
                    xrefOut.append("</b>");
                }

<<<<<<< HEAD
//                doc.add(new TextField("full", ename, Store.NO)); we cannot do multiple adds from lucene 7, so later call will merge this
=======
                /**
                 * If a FULL field exists already, then append to it.
                 */
                useExtantValue(fout, doc, QueryBuilder.FULL);
                fout.append("// ");
                fout.append(ename);
                fout.append("\n");

                /**
                 * Unlike other analyzers, which rely on the full content
                 * existing to be accessed at a file system location identified
                 * by PATH, *.jar and *.class files have virtual content which
                 * is stored here (Store.YES) for analyzer convenience.
                 */
                String fstr = fout.toString();
                doc.add(new TextField(QueryBuilder.FULL, fstr, Store.YES));
                fout.setLength(0);

>>>>>>> efc7f934
                FileAnalyzerFactory fac = AnalyzerGuru.find(ename);
                if (fac instanceof JavaClassAnalyzerFactory) {
                    if (xrefOut != null) {
                        xrefOut.append("<br/>");
                    }
                    JavaClassAnalyzer jca =
                            (JavaClassAnalyzer) fac.getAnalyzer();
                    jca.analyze(doc, new BufferedInputStream(zis), xrefOut,ename);
                }
            }
        }
    }

    private static void useExtantValue(StringBuilder accum, Document doc,
        String field) {
        String extantValue = doc.get(field);
        if (extantValue != null) {
            doc.removeFields(field);
            accum.append(extantValue);
        }
    }
}<|MERGE_RESOLUTION|>--- conflicted
+++ resolved
@@ -18,12 +18,8 @@
  */
 
 /*
-<<<<<<< HEAD
  * Copyright (c) 2005, 2017, Oracle and/or its affiliates. All rights reserved.
-=======
- * Copyright (c) 2005, 2016, Oracle and/or its affiliates. All rights reserved.
  * Portions Copyright (c) 2018, Chris Fraire <cfraire@me.com>.
->>>>>>> efc7f934
  */
 package org.opensolaris.opengrok.analysis.executables;
 
@@ -67,9 +63,6 @@
                     xrefOut.append("</b>");
                 }
 
-<<<<<<< HEAD
-//                doc.add(new TextField("full", ename, Store.NO)); we cannot do multiple adds from lucene 7, so later call will merge this
-=======
                 /**
                  * If a FULL field exists already, then append to it.
                  */
@@ -88,7 +81,6 @@
                 doc.add(new TextField(QueryBuilder.FULL, fstr, Store.YES));
                 fout.setLength(0);
 
->>>>>>> efc7f934
                 FileAnalyzerFactory fac = AnalyzerGuru.find(ename);
                 if (fac instanceof JavaClassAnalyzerFactory) {
                     if (xrefOut != null) {
