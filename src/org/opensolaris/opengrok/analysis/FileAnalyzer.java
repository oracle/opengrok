/*
 * CDDL HEADER START
 *
 * The contents of this file are subject to the terms of the
 * Common Development and Distribution License (the "License").
 * You may not use this file except in compliance with the License.
 *
 * See LICENSE.txt included in this distribution for the specific
 * language governing permissions and limitations under the License.
 *
 * When distributing Covered Code, include this CDDL HEADER in each
 * file and include the License file at LICENSE.txt.
 * If applicable, add the following below this CDDL HEADER, with the
 * fields enclosed by brackets "[]" replaced with your own identifying
 * information: Portions Copyright [yyyy] [name of copyright owner]
 *
 * CDDL HEADER END
 */

 /*
 * Copyright (c) 2005, 2017, Oracle and/or its affiliates. All rights reserved.
 * Use is subject to license terms.
 * Portions Copyright (c) 2017, Chris Fraire <cfraire@me.com>.
 */
package org.opensolaris.opengrok.analysis;

import java.io.IOException;
import java.io.Reader;
import java.io.StringReader;
import java.io.Writer;
import java.util.logging.Level;
import java.util.logging.Logger;

import org.apache.lucene.analysis.Analyzer;
import org.apache.lucene.analysis.LowerCaseFilter;
import org.apache.lucene.analysis.TokenStream;
import org.apache.lucene.document.Document;
import org.opensolaris.opengrok.analysis.plain.PlainFullTokenizer;
import org.opensolaris.opengrok.analysis.plain.PlainSymbolTokenizer;
import org.opensolaris.opengrok.configuration.Project;
import org.opensolaris.opengrok.logger.LoggerFactory;
import org.opensolaris.opengrok.search.QueryBuilder;

/**
 * Base class for all different File Analyzers
 *
 * An Analyzer for a filetype provides
 * <ol>
 * <li>the file extentions and magic numbers it analyzes</li>
 * <li>a lucene document listing the fields it can support</li>
 * <li>TokenStreams for each of the field it said requires tokenizing in 2</li>
 * <li>cross reference in HTML format</li>
 * <li>The type of file data, plain text etc</li>
 * </ol>
 *
 * Created on September 21, 2005
 *
 * @author Chandan
 */
public class FileAnalyzer extends Analyzer {

    private static final Logger LOGGER = LoggerFactory.getLogger(FileAnalyzer.class);

    protected Project project;
    protected boolean scopesEnabled;
    protected boolean foldingEnabled;
    private final FileAnalyzerFactory factory;

    /**
     * What kind of file is this?
     */
    public static enum Genre {
        /**
         * xrefed - line numbered context
         */
        PLAIN("p"),
        /**
         * xrefed - summarizer context
         */
        XREFABLE("x"),
        /**
         * not xrefed - no context - used by diff/list
         */
        IMAGE("i"),
        /**
         * not xrefed - no context
         */
        DATA("d"),
        /**
         * not xrefed - summarizer context from original file
         */
        HTML("h");
        private final String typeName;

        private Genre(String typename) {
            this.typeName = typename;
        }

        /**
         * Get the type name value used to tag lucene documents.
         *
         * @return a none-null string.
         */
        public String typeName() {
            return typeName;
        }

        /**
         * Get the Genre for the given type name.
         *
         * @param typeName name to check
         * @return {@code null} if it doesn't match any genre, the genre
         * otherwise.
         * @see #typeName()
         */
        public static Genre get(String typeName) {
            if (typeName == null) {
                return null;
            }
            for (Genre g : values()) {
                if (g.typeName.equals(typeName)) {
                    return g;
                }
            }
            return null;
        }
    }
    protected Ctags ctags;

    public void setCtags(Ctags ctags) {
        this.ctags = ctags;
    }

    public void setProject(Project project) {
        this.project = project;
    }

    public void setScopesEnabled(boolean scopesEnabled) {
        this.scopesEnabled = supportsScopes() && scopesEnabled;
    }

    public void setFoldingEnabled(boolean foldingEnabled) {
        this.foldingEnabled = supportsScopes() && foldingEnabled;
    }

    protected boolean supportsScopes() {
        return false;
    }

    /**
     * Get the factory which created this analyzer.
     *
     * @return the {@code FileAnalyzerFactory} which created this analyzer
     */
    public final FileAnalyzerFactory getFactory() {
        return factory;
    }

    public Genre getGenre() {
        return factory.getGenre();
    }

<<<<<<< HEAD
    public static Reader dummyReader = new StringReader("");

    /**
     * Creates a new instance of FileAnalyzer
     *
     * @param factory name of factory to be used
     */
    public FileAnalyzer(FileAnalyzerFactory factory) {
        super(Analyzer.PER_FIELD_REUSE_STRATEGY);
        this.factory = factory;
        SymbolTokenizer = new PlainSymbolTokenizer(dummyReader);
=======
    public static Reader dummyReader=new StringReader("");
    
    /** Creates a new instance of FileAnalyzer
     * @param factory defined instance for the analyzer
     */
    public FileAnalyzer(FileAnalyzerFactory factory) {
        super(Analyzer.PER_FIELD_REUSE_STRATEGY);
        if (factory == null) {
            throw new IllegalArgumentException("`factory' is null");
        }
        this.factory = factory;        
        this.symbolTokenizer = createPlainSymbolTokenizer();
>>>>>>> 21263634
    }

    /**
<<<<<<< HEAD
     * Returns the normalized name of the analyzer, which should corresponds to
     * the file type. Example: The analyzer for the C language (CAnalyzer) would
     * return “c”.
     *
=======
     * Creates a new instance of {@link FileAnalyzer}.
     * @param factory defined instance for the analyzer
     * @param symbolTokenizer a defined instance relevant for the file
     */
    protected FileAnalyzer(FileAnalyzerFactory factory,
        JFlexTokenizer symbolTokenizer) {

        super(Analyzer.PER_FIELD_REUSE_STRATEGY);
        if (factory == null) {
            throw new IllegalArgumentException("`factory' is null");
        }
        if (symbolTokenizer == null) {
            throw new IllegalArgumentException("`symbolTokenizer' is null");
        }
        this.factory = factory;
        this.symbolTokenizer = symbolTokenizer;
    }

    /**
     * Returns the normalized name of the analyzer,
     * which should corresponds to the file type.
     * Example: The analyzer for the C language (CAnalyzer) would return “c”.
>>>>>>> 21263634
     * @return Normalized name of the analyzer.
     */
    public String getFileTypeName() {
        String name = this.getClass().getSimpleName().toLowerCase();
        String suffix = "analyzer";

        if (name.endsWith(suffix)) {
            return name.substring(0, name.length() - suffix.length());
        }

        return name.toLowerCase();
    }

    /**
     * Analyze the contents of a source file. This includes populating the
     * Lucene document with fields to add to the index, and writing the
     * cross-referenced data to the specified destination.
     *
     * @param doc the Lucene document
     * @param src the input data source
     * @param xrefOut where to write the xref (may be {@code null})
     * @throws IOException if any I/O error
     */
    public void analyze(Document doc, StreamSource src, Writer xrefOut) throws IOException {
        // not used
    }

    /**
     * Derived classes should override to write a cross referenced HTML file
     * for the specified args.
     * @param args a defined instance
     * @return the instance used to write the cross-referencing
     * @throws java.io.IOException if an error occurs
     */
    public Xrefer writeXref(WriteXrefArgs args) throws IOException {
        throw new UnsupportedOperationException(
            "Base FileAnalyzer cannot write xref");
    }
    
<<<<<<< HEAD
    // you analyzer HAS to override this to get proper symbols in results
    protected JFlexTokenizer SymbolTokenizer;

    @Override
    protected TokenStreamComponents createComponents(String fieldName) {
        switch (fieldName) {
            case QueryBuilder.FULL:
                return new TokenStreamComponents(new PlainFullTokenizer(dummyReader));
            case QueryBuilder.PATH:
            case QueryBuilder.PROJECT:
=======
    protected final JFlexTokenizer symbolTokenizer;
    
    @Override
    protected TokenStreamComponents createComponents(String fieldName) {
        switch (fieldName) {
            case "full":
                return new TokenStreamComponents(createPlainFullTokenizer());
            case "path":
            case "project":
>>>>>>> 21263634
                return new TokenStreamComponents(new PathTokenizer());
            case QueryBuilder.HIST:
                return new HistoryAnalyzer().createComponents(fieldName);
<<<<<<< HEAD
            //below is set by PlainAnalyzer to workaround #1376 symbols search works like full text search 
            case QueryBuilder.REFS: {
                return new TokenStreamComponents(SymbolTokenizer);
            }
            case QueryBuilder.DEFS:
                return new TokenStreamComponents(new PlainSymbolTokenizer(dummyReader));
=======
                //below is set by PlainAnalyzer to workaround #1376 symbols search works like full text search 
            case "refs": {                
                    return new TokenStreamComponents(symbolTokenizer);
            }
            case "defs":
                return new TokenStreamComponents(createPlainSymbolTokenizer());
>>>>>>> 21263634
            default:
                LOGGER.log(
                        Level.WARNING, "Have no analyzer for: {0}", fieldName);
                return null;
        }
    }

<<<<<<< HEAD
    @Override
    protected TokenStream normalize(String fieldName, TokenStream in) {
        switch (fieldName) {
            case QueryBuilder.DEFS:
            case QueryBuilder.REFS:
                return in;
            default:
                return new LowerCaseFilter(in);
        }
    }

=======
    private JFlexTokenizer createPlainSymbolTokenizer() {
        return new JFlexTokenizer(new PlainSymbolTokenizer(
            FileAnalyzer.dummyReader));
    }

    private JFlexTokenizer createPlainFullTokenizer() {
        return new JFlexTokenizer(new PlainFullTokenizer(
            FileAnalyzer.dummyReader));
    }
>>>>>>> 21263634
}<|MERGE_RESOLUTION|>--- conflicted
+++ resolved
@@ -160,22 +160,11 @@
         return factory.getGenre();
     }
 
-<<<<<<< HEAD
     public static Reader dummyReader = new StringReader("");
 
     /**
      * Creates a new instance of FileAnalyzer
      *
-     * @param factory name of factory to be used
-     */
-    public FileAnalyzer(FileAnalyzerFactory factory) {
-        super(Analyzer.PER_FIELD_REUSE_STRATEGY);
-        this.factory = factory;
-        SymbolTokenizer = new PlainSymbolTokenizer(dummyReader);
-=======
-    public static Reader dummyReader=new StringReader("");
-    
-    /** Creates a new instance of FileAnalyzer
      * @param factory defined instance for the analyzer
      */
     public FileAnalyzer(FileAnalyzerFactory factory) {
@@ -183,41 +172,35 @@
         if (factory == null) {
             throw new IllegalArgumentException("`factory' is null");
         }
-        this.factory = factory;        
+        this.factory = factory;
         this.symbolTokenizer = createPlainSymbolTokenizer();
->>>>>>> 21263634
-    }
-
-    /**
-<<<<<<< HEAD
+    }
+
+    /**
+     * Creates a new instance of {@link FileAnalyzer}.
+     *
+     * @param factory defined instance for the analyzer
+     * @param symbolTokenizer a defined instance relevant for the file
+     */
+    protected FileAnalyzer(FileAnalyzerFactory factory,
+            JFlexTokenizer symbolTokenizer) {
+
+        super(Analyzer.PER_FIELD_REUSE_STRATEGY);
+        if (factory == null) {
+            throw new IllegalArgumentException("`factory' is null");
+        }
+        if (symbolTokenizer == null) {
+            throw new IllegalArgumentException("`symbolTokenizer' is null");
+        }
+        this.factory = factory;
+        this.symbolTokenizer = symbolTokenizer;
+    }
+
+    /**
      * Returns the normalized name of the analyzer, which should corresponds to
      * the file type. Example: The analyzer for the C language (CAnalyzer) would
      * return “c”.
      *
-=======
-     * Creates a new instance of {@link FileAnalyzer}.
-     * @param factory defined instance for the analyzer
-     * @param symbolTokenizer a defined instance relevant for the file
-     */
-    protected FileAnalyzer(FileAnalyzerFactory factory,
-        JFlexTokenizer symbolTokenizer) {
-
-        super(Analyzer.PER_FIELD_REUSE_STRATEGY);
-        if (factory == null) {
-            throw new IllegalArgumentException("`factory' is null");
-        }
-        if (symbolTokenizer == null) {
-            throw new IllegalArgumentException("`symbolTokenizer' is null");
-        }
-        this.factory = factory;
-        this.symbolTokenizer = symbolTokenizer;
-    }
-
-    /**
-     * Returns the normalized name of the analyzer,
-     * which should corresponds to the file type.
-     * Example: The analyzer for the C language (CAnalyzer) would return “c”.
->>>>>>> 21263634
      * @return Normalized name of the analyzer.
      */
     public String getFileTypeName() {
@@ -246,57 +229,37 @@
     }
 
     /**
-     * Derived classes should override to write a cross referenced HTML file
-     * for the specified args.
+     * Derived classes should override to write a cross referenced HTML file for
+     * the specified args.
+     *
      * @param args a defined instance
      * @return the instance used to write the cross-referencing
      * @throws java.io.IOException if an error occurs
      */
     public Xrefer writeXref(WriteXrefArgs args) throws IOException {
         throw new UnsupportedOperationException(
-            "Base FileAnalyzer cannot write xref");
-    }
-    
-<<<<<<< HEAD
+                "Base FileAnalyzer cannot write xref");
+    }
+
     // you analyzer HAS to override this to get proper symbols in results
-    protected JFlexTokenizer SymbolTokenizer;
+    protected JFlexTokenizer symbolTokenizer;
 
     @Override
     protected TokenStreamComponents createComponents(String fieldName) {
         switch (fieldName) {
             case QueryBuilder.FULL:
-                return new TokenStreamComponents(new PlainFullTokenizer(dummyReader));
+                return new TokenStreamComponents(createPlainFullTokenizer());
             case QueryBuilder.PATH:
             case QueryBuilder.PROJECT:
-=======
-    protected final JFlexTokenizer symbolTokenizer;
-    
-    @Override
-    protected TokenStreamComponents createComponents(String fieldName) {
-        switch (fieldName) {
-            case "full":
-                return new TokenStreamComponents(createPlainFullTokenizer());
-            case "path":
-            case "project":
->>>>>>> 21263634
                 return new TokenStreamComponents(new PathTokenizer());
             case QueryBuilder.HIST:
                 return new HistoryAnalyzer().createComponents(fieldName);
-<<<<<<< HEAD
             //below is set by PlainAnalyzer to workaround #1376 symbols search works like full text search 
             case QueryBuilder.REFS: {
-                return new TokenStreamComponents(SymbolTokenizer);
+                return new TokenStreamComponents(symbolTokenizer);
             }
             case QueryBuilder.DEFS:
-                return new TokenStreamComponents(new PlainSymbolTokenizer(dummyReader));
-=======
-                //below is set by PlainAnalyzer to workaround #1376 symbols search works like full text search 
-            case "refs": {                
-                    return new TokenStreamComponents(symbolTokenizer);
-            }
-            case "defs":
                 return new TokenStreamComponents(createPlainSymbolTokenizer());
->>>>>>> 21263634
             default:
                 LOGGER.log(
                         Level.WARNING, "Have no analyzer for: {0}", fieldName);
@@ -304,7 +267,16 @@
         }
     }
 
-<<<<<<< HEAD
+    private JFlexTokenizer createPlainSymbolTokenizer() {
+        return new JFlexTokenizer(new PlainSymbolTokenizer(
+                FileAnalyzer.dummyReader));
+    }
+
+    private JFlexTokenizer createPlainFullTokenizer() {
+        return new JFlexTokenizer(new PlainFullTokenizer(
+                FileAnalyzer.dummyReader));
+    }
+
     @Override
     protected TokenStream normalize(String fieldName, TokenStream in) {
         switch (fieldName) {
@@ -315,16 +287,4 @@
                 return new LowerCaseFilter(in);
         }
     }
-
-=======
-    private JFlexTokenizer createPlainSymbolTokenizer() {
-        return new JFlexTokenizer(new PlainSymbolTokenizer(
-            FileAnalyzer.dummyReader));
-    }
-
-    private JFlexTokenizer createPlainFullTokenizer() {
-        return new JFlexTokenizer(new PlainFullTokenizer(
-            FileAnalyzer.dummyReader));
-    }
->>>>>>> 21263634
 }