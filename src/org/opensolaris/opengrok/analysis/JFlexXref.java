/*
 * CDDL HEADER START
 *
 * The contents of this file are subject to the terms of the
 * Common Development and Distribution License (the "License").
 * You may not use this file except in compliance with the License.
 *
 * See LICENSE.txt included in this distribution for the specific
 * language governing permissions and limitations under the License.
 *
 * When distributing Covered Code, include this CDDL HEADER in each
 * file and include the License file at LICENSE.txt.
 * If applicable, add the following below this CDDL HEADER, with the
 * fields enclosed by brackets "[]" replaced with your own identifying
 * information: Portions Copyright [yyyy] [name of copyright owner]
 *
 * CDDL HEADER END
 */

<<<<<<< HEAD
/*
 * Copyright (c) 2009, 2017, Oracle and/or its affiliates. All rights reserved.
=======
 /*
 * Copyright (c) 2009, 2016, Oracle and/or its affiliates. All rights reserved.
>>>>>>> b1d8975c
 * Portions Copyright 2011 Jens Elkner.
 */
package org.opensolaris.opengrok.analysis;

import java.io.CharArrayReader;
import java.io.IOException;
import java.io.Reader;
import java.io.Writer;
import java.lang.reflect.Field;
import java.util.Comparator;
import java.util.HashMap;
import java.util.List;
import java.util.Map;
import java.util.Set;
import java.util.SortedSet;
import java.util.Stack;
import java.util.TreeSet;
import org.opensolaris.opengrok.analysis.Definitions.Tag;
import org.opensolaris.opengrok.analysis.Scopes.Scope;
import org.opensolaris.opengrok.configuration.Project;
import org.opensolaris.opengrok.configuration.RuntimeEnvironment;
import org.opensolaris.opengrok.history.Annotation;
import org.opensolaris.opengrok.web.Util;

/**
 * Base class for Xref lexers.
 *
 * @author Lubos Kosco
 */
public abstract class JFlexXref {

    public Writer out;
    public String urlPrefix = RuntimeEnvironment.getInstance().getUrlPrefix();
    public Annotation annotation;
    public Project project;
    protected Definitions defs;
    private boolean scopesEnabled = false;
    private boolean foldingEnabled = false;

    private boolean scopeOpen = false;
    protected Scopes scopes = new Scopes();
    protected Scope scope;
    private int scopeLevel = 0;

    /**
     * EOF value returned by yylex().
     */
    private final int yyeof;
    /**
     * See {@link RuntimeEnvironment#getUserPage()}. Per default initialized in
     * the constructor and here to be consistent and avoid lot of unnecessary
     * lookups.
     *
     * @see #startNewLine()
     */
    protected String userPageLink;
    /**
     * See {@link RuntimeEnvironment#getUserPageSuffix()}. Per default
     * initialized in the constructor and here to be consistent and avoid lot of
     * unnecessary lookups.
     *
     * @see #startNewLine()
     */
    protected String userPageSuffix;
    protected Stack<Integer> stack = new Stack<>();
    protected Stack<String> stackPopString = new Stack<>();

    /**
     * Description of the style to use for a type of definitions.
     */
    private static class Style {

        /**
         * Name of the style definition as given by CTags.
         */
        final String name;
        /**
         * Class name used by the style sheets when rendering the xref.
         */
        final String ssClass;
        /**
         * The title of the section to which this type belongs, or {@code null}
         * if this type should not be listed in the navigation panel.
         */
        final String title;

        /**
         * Construct a style description.
         */
        Style(String name, String ssClass, String title) {
            this.name = name;
            this.ssClass = ssClass;
            this.title = title;
        }
    }
    /**
     * Description of styles to use for different types of definitions.
     */
    private static final Style[] DEFINITION_STYLES = {
        new Style("macro", "xm", "Macro"),
        new Style("argument", "xa", null),
        new Style("local", "xl", null),
        new Style("variable", "xv", "Variable"),
        new Style("class", "xc", "Class"),
        new Style("package", "xp", "Package"),
        new Style("interface", "xi", "Interface"),
        new Style("namespace", "xn", "Namespace"),
        new Style("enumerator", "xer", null),
        new Style("enum", "xe", "Enum"),
        new Style("struct", "xs", "Struct"),
        new Style("typedefs", "xts", null),
        new Style("typedef", "xt", "Typedef"),
        new Style("union", "xu", null),
        new Style("field", "xfld", null),
        new Style("member", "xmb", null),
        new Style("function", "xf", "Function"),
        new Style("method", "xmt", "Method"),
        new Style("subroutine", "xsr", "Subroutine"),};

    protected JFlexXref() {
        try {
            // TODO when bug #16053 is fixed, we should add a getter to a file
            // that's included from all the Xref classes so that we avoid the
            // reflection.
            Field f = getClass().getField("YYEOF");
            yyeof = f.getInt(null);
            userPageLink = RuntimeEnvironment.getInstance().getUserPage();
            if (userPageLink != null && userPageLink.length() == 0) {
                userPageLink = null;
            }
            userPageSuffix = RuntimeEnvironment.getInstance().getUserPageSuffix();
            if (userPageSuffix != null && userPageSuffix.length() == 0) {
                userPageSuffix = null;
            }
        } catch (NoSuchFieldException | SecurityException 
                | IllegalArgumentException | IllegalAccessException e) {
            // The auto-generated constructors for the Xref classes don't
            // expect a checked exception, so wrap it in an AssertionError.
            // This should never happen, since all the Xref classes will get
            // a public static YYEOF field from JFlex.
                        
            // NOPMD (stack trace is preserved by initCause(), but
            // PMD thinks it's lost)            
            throw new AssertionError("Couldn't initialize yyeof", e); 
        }
    }

    /**
     * Reinitialize the xref with new contents.
     *
     * @param contents a char buffer with text to analyze
     * @param length the number of characters to use from the char buffer
     */
    public void reInit(char[] contents, int length) {
        reInit(new CharArrayReader(contents, 0, length));
    }

    /**
     * Reinitialize the lexer with new reader.
     *
     * @param reader new reader for this lexer
     */
    public final void reInit(Reader reader) {
        this.yyreset(reader);
        annotation = null;

        scopes = new Scopes();
        scope = null;
        scopeLevel = 0;
        scopeOpen = false;
    }

    /**
     * set definitions
     * @param defs definitions
     */
    public void setDefs(Definitions defs) {
        this.defs = defs;
    }

    /**
     * set scopes
     * @param scopesEnabled if they should be enabled or disabled
     */
    public void setScopesEnabled(boolean scopesEnabled) {
        this.scopesEnabled = scopesEnabled;
    }

    /**
     * set folding of code
     * @param foldingEnabled whether to fold or not
     */
    public void setFoldingEnabled(boolean foldingEnabled) {
        this.foldingEnabled = foldingEnabled;
    }

    protected void appendProject() throws IOException {
        if (project != null) {
            out.write("&amp;project=");
            out.write(project.getDescription());
        }
    }

    protected void appendLink(String url) throws IOException {
        out.write("<a href=\"");
        out.write(Util.formQuoteEscape(url));
        out.write("\">");
        Util.htmlize(url, out);
        out.write("</a>");
    }

    protected String getProjectPostfix(boolean encoded) {
        String amp = encoded ? "&amp;" : "&";
        return project == null ? "" : (amp + "project=" + project.getDescription());
    }

    protected void startScope() {
        if (scopesEnabled && scope == null) {
            int line = getLineNumber();
            List<Tag> tags = defs.getTags(line);
            if (tags != null) {
                for (Tag tag : tags) {
                    if (tag.type.startsWith("function") || tag.type.startsWith("method")) {
                        scope = new Scope(tag.line, tag.line, tag.symbol, tag.namespace, tag.signature);
                        scopeLevel = 0;
                        break;
                    }
                }
            }
        }
    }

    protected void incScope() {
        if (scope != null) {
            scopeLevel++;
        }
    }

    protected void decScope() {
        if (scope != null && scopeLevel > 0) {
            scopeLevel--;
            if (scopeLevel == 0) {
                scope.setLineTo(getLineNumber());
                scopes.addScope(scope);
                scope = null;
            }
        }
    }

    protected void endScope() {
        if (scope != null && scopeLevel == 0) {
            scope.setLineTo(getLineNumber());
            scopes.addScope(scope);
            scope = null;
        }
    }

    /**
     * Get generated scopes.
     * @return scopes for current line
     */
    public Scopes getScopes() {
        return scopes;
    }

    /**
     * Get the next token from the scanner.
     * @return state number (e.g. YYEOF)
     * @throws java.io.IOException in case of any I/O prob
     */
    public abstract int yylex() throws IOException;

    /**
     * Reset the scanner.
     * @param reader new reader to reinit this 
     */
    public abstract void yyreset(Reader reader);

    /**
     * Get the value of {@code yyline}.
     * @return line number
     */
    protected abstract int getLineNumber();

    /**
     * Set the value of {@code yyline}.
     * @param x line number
     */
    protected abstract void setLineNumber(int x);

    /**
     * start new analysis
     * @param newState state to begin from
     */
    public abstract void yybegin(int newState);

    /**
     * returns current state of analysis
     * @return id of state
     */
    public abstract int yystate();

    /**
     * Write xref to the specified {@code Writer}.
     *
     * @param out xref destination
     * @throws IOException on error when writing the xref
     */
    public void write(Writer out) throws IOException {
        this.out = out;
        writeSymbolTable();
        setLineNumber(0);
        startNewLine();
        while (yylex() != yyeof) { // NOPMD while statement intentionally empty
            // nothing to do here, yylex() will do the work
        }

        // terminate scopes
        if (scopeOpen) {
            out.write("</span>");
            scopeOpen = false;
        }

        while (!stack.empty()) {
            yypop();
        }
    }

    /**
     * Write a JavaScript function that returns an array with the definitions to
     * list in the navigation panel. Each element of the array is itself an
     * array containing the name of the definition type, the CSS class name for
     * the type, and an array of (symbol, line) pairs for the definitions of
     * that type.
     */
    private void writeSymbolTable() throws IOException {
        if (defs == null) {
            // No definitions, no symbol table to write
            return;
        }

        // We want the symbol table to be sorted
        Comparator<Tag> cmp = new Comparator<Tag>() {
            @Override
            public int compare(Tag tag1, Tag tag2) {
                // Order by symbol name, and then by line number if multiple
                // definitions use the same symbol name
                int ret = tag1.symbol.compareTo(tag2.symbol);
                if (ret == 0) {
                    ret = tag1.line - tag2.line;
                }
                return ret;
            }
        };

        Map<String, SortedSet<Tag>> symbols
                = new HashMap<>();

        for (Tag tag : defs.getTags()) {
            Style style = getStyle(tag.type);
            if (style != null && style.title != null) {
                SortedSet<Tag> tags = symbols.get(style.name);
                if (tags == null) {
                    tags = new TreeSet<>(cmp);
                    symbols.put(style.name, tags);
                }
                tags.add(tag);
            }
        }

        //TODO try to get rid of included js scripts generated from here (all js should ideally be in util)
        out.append("<script type=\"text/javascript\">/* <![CDATA[ */\n");
        out.append("function get_sym_list(){return [");

        boolean first = true;
        for (Style style : DEFINITION_STYLES) {
            SortedSet<Tag> tags = symbols.get(style.name);
            if (tags != null) {
                if (!first) {
                    out.append(',');
                }
                out.append("[\"");
                out.append(style.title);
                out.append("\",\"");
                out.append(style.ssClass);
                out.append("\",[");

                boolean firstTag = true;
                for (Tag tag : tags) {
                    if (!firstTag) {
                        out.append(',');
                    }
                    out.append('[');
                    out.append(Util.jsStringLiteral(tag.symbol));
                    out.append(',');
                    out.append(Integer.toString(tag.line));
                    out.append(']');
                    firstTag = false;
                }
                out.append("]]");
                first = false;
            }
        }
        /* no LF intentionally - xml is whitespace aware ... */
        out.append("];} /* ]]> */</script>");
    }

    /**
     * Get the style description for a definition type.
     *
     * @param type the definition type
     * @return the style of a definition type, or {@code null} if no style is
     * defined for the type
     * @see #DEFINITION_STYLES
     */
    private Style getStyle(String type) {
        for (Style style : DEFINITION_STYLES) {
            if (type.startsWith(style.name)) {
                return style;
            }
        }
        return null;
    }

    /**
     * Generate span id for namespace based on line number, name, and signature
     * (more functions with same name and signature can be defined in single
     * file)
     *
     * @param scope Scope to generate id from
     * @return generated span id
     */
    private String generateId(Scope scope) {
        String name = Integer.toString(scope.getLineFrom()) + scope.getName()
                + scope.getSignature();
        int hash = name.hashCode();
        return "scope_id_" + Integer.toHexString(hash);
    }

    /**
     * Simple escape of html characters in raw string.
     *
     * @param raw Raw string
     * @return String with escaped html characters
     */
    protected String htmlize(String raw) {
        return raw.replace("&", "&amp;").replace("<", "&lt;")
                .replace(">", "&gt;").replace("\"", "&quot;")
                .replace("'", "&apos;");
    }

    /**
     * Terminate the current line and insert preamble for the next line. The
     * line count will be incremented.
     *
     * @throws IOException on error when writing the xref
     */
    protected void startNewLine() throws IOException {
        String iconId = null;
        int line = getLineNumber() + 1;
        boolean skipNl = false;
        setLineNumber(line);

        if (scopesEnabled) {
            startScope();

            if (scopeOpen && scope == null) {
                scopeOpen = false;
                out.write("\n</span>");
                skipNl = true;
            } else if (scope != null) {
                String scopeId = generateId(scope);
                if (scope.getLineFrom() == line) {
                    out.write("\n<span id='");
                    out.write(scopeId);
                    out.write("' class='scope-head'><span class='scope-signature'>");
                    out.write(htmlize(scope.getName() + scope.getSignature()));
                    out.write("</span>");
                    iconId = scopeId + "_fold_icon";
                    skipNl = true;
                } else if (scope.getLineFrom() == line - 1) {
                    if (scopeOpen) {
                        out.write("</span>");
                    }

                    out.write("\n<span id='");
                    out.write(scopeId);
                    out.write("_fold' class='scope-body'>");
                    skipNl = true;
                }
                scopeOpen = true;
            }
        }

        Util.readableLine(line, out, annotation, userPageLink, userPageSuffix,
                getProjectPostfix(true), skipNl);

        if (foldingEnabled && scopesEnabled) {
            if (iconId != null) {
                out.write("<a href=\"#\" onclick='fold(this.parentNode.id)' id='");
                out.write(iconId);
                /* space inside span for IE support */
                out.write("'><span class='fold-icon'>&nbsp;</span></a>");
            } else {
                out.write("<span class='fold-space'>&nbsp;</span>");
            }
        }
    }

    /**
     * Write a symbol and generate links as appropriate.
     *
     * @param symbol the symbol to write
     * @param keywords a set of keywords recognized by this analyzer (no links
     * will be generated if the symbol is a keyword)
     * @param line the line number on which the symbol appears
     * @throws IOException if an error occurs while writing to the stream
     */
    protected void writeSymbol(String symbol, Set<String> keywords, int line)
            throws IOException {
        writeSymbol(symbol, keywords, line, true);
    }

    /**
     * Write a symbol and generate links as appropriate.
     *
     * @param symbol the symbol to write
     * @param keywords a set of keywords recognized by this analyzer (no links
     * will be generated if the symbol is a keyword)
     * @param line the line number on which the symbol appears
     * @param caseSensitive Whether the keyword list is case sensitive
     * @throws IOException if an error occurs while writing to the stream
     */
    protected void writeSymbol(
            String symbol, Set<String> keywords, int line, boolean caseSensitive)
            throws IOException {
        String[] strs = new String[1];
        strs[0] = "";
        String jsEscapedSymbol = symbol.replace("'", "\\'");

        String check = caseSensitive ? symbol : symbol.toLowerCase();
        if (keywords != null && keywords.contains( check )) {
            // This is a keyword, so we don't create a link.
            out.append("<b>").append(symbol).append("</b>");

        } else if (defs != null && defs.hasDefinitionAt(symbol, line, strs)) {
            // This is the definition of the symbol.
            String type = strs[0];
            String style_class = "d";

            Style style = getStyle(type);
            if (style != null) {
                style_class = style.ssClass;
            }

            // 1) Create an anchor for direct links. (Perhaps we should only
            //    do this when there's exactly one definition of the symbol in
            //    this file? Otherwise, we may end up with multiple anchors with
            //    the same name.)
            //
            //    Note: In HTML 4, the name must start with a letter, and can
            //    only contain letters, digits, hyphens, underscores, colons,
            //    and periods. https://www.w3.org/TR/html4/types.html#type-name
            //    Skip the anchor if the symbol name is not a valid anchor
            //    name. This restriction is lifted in HTML 5.
            if (symbol.matches("[a-zA-Z][a-zA-Z0-9_:.-]*")) {
                out.append("<a class=\"");
                out.append(style_class);
                out.append("\" name=\"");
                out.append(symbol);
                out.append("\"/>");
            }

            // 2) Create a link that searches for all references to this symbol.
            out.append("<a href=\"");
            out.append(urlPrefix);
            out.append("refs=");
            out.append(symbol);
            appendProject();
            out.append("\" class=\"");
            out.append(style_class);
            out.append(" intelliWindow-symbol\"");
            out.append(" data-definition-place=\"def\"");
            out.append(">");
            out.append(symbol);
            out.append("</a>");

        } else if (defs != null && defs.occurrences(symbol) == 1) {
            // This is a reference to a symbol defined exactly once in this file.
            String style_class = "d";

            // Generate a direct link to the symbol definition.
            out.append("<a class=\"");
            out.append(style_class);
            out.append(" intelliWindow-symbol\" href=\"#");
            out.append(symbol);
            out.append("\"");
            out.append(" data-definition-place=\"defined-in-file\"");
            out.append(">");
            out.append(symbol);
            out.append("</a>");

        } else {
            // This is a symbol that is not defined in this file, or a symbol
            // that is defined more than once in this file. In either case, we
            // can't generate a direct link to the definition, so generate a
            // link to search for all definitions of that symbol instead.
            out.append("<a href=\"");
            out.append(urlPrefix);
            out.append("defs=");
            out.append(symbol);
            appendProject();
            out.append("\"");
            out.append(" class=\"intelliWindow-symbol\"");
            out.append(" data-definition-place=\"undefined-in-file\"");
            out.append(">");
            out.append(symbol);
            out.append("</a>");
        }
    }

    /**
     * Write HTML escape sequence for the specified Unicode character, unless
     * it's an ISO control character, in which case it is ignored.
     *
     * @param c the character to write
     * @throws IOException if an error occurs while writing to the stream
     */
    protected void writeUnicodeChar(char c) throws IOException {
        if (!Character.isISOControl(c)) {
            out.append("&#").append(Integer.toString(c)).append(';');
        }
    }

    /**
     * Write an e-mail address. The address will be obfuscated if
     * {@link RuntimeEnvironment#isObfuscatingEMailAddresses()} returns
     * {@code true}.
     *
     * @param address the address to write
     * @throws IOException if an error occurs while writing to the stream
     */
    protected void writeEMailAddress(String address) throws IOException {
        if (RuntimeEnvironment.getInstance().isObfuscatingEMailAddresses()) {
            out.write(address.replace("@", " (at) "));
        } else {
            out.write(address);
        }
    }

    /**
     * save current yy state to stack
     * @param newState state id
     * @param popString string for the state
     */
    public void yypush(int newState, String popString) {
        this.stack.push(yystate());
        this.stackPopString.push(popString);
        yybegin(newState);
    }

    /**
     * pop last state from stack
     * @throws IOException in case of any I/O problem
     */
    public void yypop() throws IOException {
        yybegin(this.stack.pop());
        String popString = this.stackPopString.pop();
        if (popString != null) {
            out.write(popString);
        }
    }
}<|MERGE_RESOLUTION|>--- conflicted
+++ resolved
@@ -17,13 +17,8 @@
  * CDDL HEADER END
  */
 
-<<<<<<< HEAD
 /*
  * Copyright (c) 2009, 2017, Oracle and/or its affiliates. All rights reserved.
-=======
- /*
- * Copyright (c) 2009, 2016, Oracle and/or its affiliates. All rights reserved.
->>>>>>> b1d8975c
  * Portions Copyright 2011 Jens Elkner.
  */
 package org.opensolaris.opengrok.analysis;
