--- conflicted
+++ resolved
@@ -17,7 +17,7 @@
  * CDDL HEADER END
  */
 
-/*
+ /*
  * Copyright (c) 2005, 2017, Oracle and/or its affiliates. All rights reserved.
  * Portions Copyright (c) 2017, Chris Fraire <cfraire@me.com>.
  */
@@ -37,7 +37,7 @@
     }
 
     @Override
-    protected TokenStreamComponents createComponents(String fieldName) {        
+    protected TokenStreamComponents createComponents(String fieldName) {
         switch (fieldName) {
             case QueryBuilder.FULL:
                 return new TokenStreamComponents(createPlainFullTokenizer());
@@ -54,8 +54,17 @@
                 return new TokenStreamComponents(createPlainFullTokenizer());
         }
     }
-<<<<<<< HEAD
-    
+
+    private JFlexTokenizer createPlainSymbolTokenizer() {
+        return new JFlexTokenizer(new PlainSymbolTokenizer(
+                FileAnalyzer.dummyReader));
+    }
+
+    private JFlexTokenizer createPlainFullTokenizer() {
+        return new JFlexTokenizer(new PlainFullTokenizer(
+                FileAnalyzer.dummyReader));
+    }
+
     @Override
     protected TokenStream normalize(String fieldName, TokenStream in) {
         switch (fieldName) {
@@ -65,16 +74,5 @@
             default:
                 return new LowerCaseFilter(in);
         }
-=======
-
-    private JFlexTokenizer createPlainSymbolTokenizer() {
-        return new JFlexTokenizer(new PlainSymbolTokenizer(
-            FileAnalyzer.dummyReader));
-    }
-
-    private JFlexTokenizer createPlainFullTokenizer() {
-        return new JFlexTokenizer(new PlainFullTokenizer(
-            FileAnalyzer.dummyReader));
->>>>>>> 21263634
     }
 }